#pragma once

#include <math.h>

#include <algorithm>
#include <cassert>
#include <climits>
#include <fstream>
#include <iostream>
#include <queue>
#include <string>
#include <unordered_map>

#include "simeng/arch/aarch64/Instruction.hh"
#include "yaml-cpp/yaml.h"

<<<<<<< HEAD
#define DEFAULT_CONFIG                                                         \
  ("{Core: {ISA: AArch64, Simulation-Mode: inorderpipelined, "                 \
   "Clock-Frequency: 2.5, Timer-Frequency: 100, Micro-Operations: True, "      \
   "Vector-Length: 512}, Fetch: {Fetch-Block-Size: 32, Loop-Buffer-Size: 64, " \
   "Loop-Detection-Threshold: 4}, Process-Image: {Heap-Size: 10485760, "       \
   "Stack-Size: 1048576}, Register-Set: {GeneralPurpose-Count: 154, "          \
   "FloatingPoint/SVE-Count: 90, Predicate-Count: 17, Conditional-Count: "     \
   "128}, Pipeline-Widths: {Commit: 4, Dispatch-Rate: 4, FrontEnd: 4, "        \
   "LSQ-Completion: 2}, Queue-Sizes: {ROB: 180, Load: 64, Store: 36}, "        \
   "Branch-Predictor: {BTB-Tag-Bits: 11, Saturating-Count-Bits: 2, "           \
   "Global-History-Length: 10, RAS-entries: 5, Fallback-Static-Predictor: "    \
   "2}, L1-Cache: {Access-Latency: 4, Exclusive: False, Load-Bandwidth: 32, "  \
   "Store-Bandwidth: 16, Permitted-Requests-Per-Cycle: 2, "                    \
   "Permitted-Loads-Per-Cycle: 2, Permitted-Stores-Per-Cycle: 1}, Ports: "     \
   "{'0': {Portname: Port 0, Instruction-Group-Support: [1, 8, 14]}, '1': "    \
   "{Portname: Port 1, Instruction-Group-Support: [0, 14]}, '2': {Portname: "  \
   "Port 2, Instruction-Group-Support: [1, 8, 71]}, '3': {Portname: Port 4, "  \
   "Instruction-Group-Support: [67]}, '4': {Portname: Port 5, "                \
   "Instruction-Group-Support: [67]}, '5': {Portname: Port 3, "                \
   "Instruction-Group-Support: [70]}}, Reservation-Stations: {'0': {Size: "    \
   "60, Ports: [0, 1, 2, 3, 4, 5]}}, Execution-Units: {'0': {Pipelined: "      \
   "true}, '1': {Pipelined: true}, '2': {Pipelined: true}, '3': {Pipelined: "  \
   "true}, '4': {Pipelined: true}, '5': {Pipelined: true}}, CPU-Info: "        \
   "{Generate-Special-Dir: F, Core-Count: 1, Socket-Count: 1, SMT: 1, "        \
   "BogoMIPS: 200.00, Features: fp asimd evtstrm atomics cpuid, "              \
   "CPU-Implementer: 0x0, CPU-Architecture: 0, CPU-Variant: 0x0, CPU-Part: "   \
=======
#define DEFAULT_CONFIG                                                        \
  ("{Core: {Simulation-Mode: inorderpipelined, Clock-Frequency: 2.5, "        \
   "Timer-Frequency: 100, Micro-Operations: True, Vector-Length: 512}, "      \
   "Fetch: {Fetch-Block-Size: 32, Loop-Buffer-Size: 64, "                     \
   "Loop-Detection-Threshold: 4}, Process-Image: {Heap-Size: 10485760, "      \
   "Stack-Size: 1048576}, Register-Set: {GeneralPurpose-Count: 154, "         \
   "FloatingPoint/SVE-Count: 90, Predicate-Count: 17, Conditional-Count: "    \
   "128}, Pipeline-Widths: {Commit: 4, Dispatch-Rate: 4, FrontEnd: 4, "       \
   "LSQ-Completion: 2}, Queue-Sizes: {ROB: 180, Load: 64, Store: 36}, "       \
   "Branch-Predictor: {BTB-Tag-Bits: 11, Saturating-Count-Bits: 2, "          \
   "Global-History-Length: 10, RAS-entries: 5, Fallback-Static-Predictor: "   \
   "2}, L1-Cache: {Access-Latency: 4, Exclusive: False, Load-Bandwidth: 32, " \
   "Store-Bandwidth: 16, Permitted-Requests-Per-Cycle: 2, "                   \
   "Permitted-Loads-Per-Cycle: 2, Permitted-Stores-Per-Cycle: 1}, Ports: "    \
   "{'0': {Portname: Port 0, Instruction-Group-Support: [1, 8, 14]}, '1': "   \
   "{Portname: Port 1, Instruction-Group-Support: [0, 14]}, '2': {Portname: " \
   "Port 2, Instruction-Group-Support: [1, 8, 71]}, '3': {Portname: Port 4, " \
   "Instruction-Group-Support: [67]}, '4': {Portname: Port 5, "               \
   "Instruction-Group-Support: [67]}, '5': {Portname: Port 3, "               \
   "Instruction-Group-Support: [70]}}, Reservation-Stations: {'0': {Size: "   \
   "60, Ports: [0, 1, 2, 3, 4, 5]}}, Execution-Units: {'0': {Pipelined: "     \
   "true}, '1': {Pipelined: true}, '2': {Pipelined: true}, '3': {Pipelined: " \
   "true}, '4': {Pipelined: true}, '5': {Pipelined: true}}, CPU-Info: "       \
   "{Generate-Special-Dir: F, Core-Count: 1, Socket-Count: 1, SMT: 1, "       \
   "BogoMIPS: 200.00, Features: fp asimd evtstrm atomics cpuid, "             \
   "CPU-Implementer: 0x0, CPU-Architecture: 0, CPU-Variant: 0x0, CPU-Part: "  \
>>>>>>> 4b3ad611
   "0x0, CPU-Revision: 0, Package-Count: 1}}")
namespace simeng {

namespace ExpectedValue {
const uint8_t Integer = 0;
const uint8_t UInteger = 1;
const uint8_t Float = 2;
const uint8_t String = 3;
const uint8_t Bool = 4;
}  // namespace ExpectedValue

/** A class to correctly validate and format the provided
 * configuration YAML file. */
class ModelConfig {
 public:
  /** Construct a ModelConfig class by reading in the YAML file and
   * running it through checks and formatting. */
  ModelConfig(std::string path);

  /** Return the checked and formatted config file. */
  YAML::Node getConfigFile();

 private:
  /** If using a base config file, inherit and overwite values form
   * the base file. */
  void inherit();

  /** Validate all required fields are filled with an approriate
   * value. */
  void validate();

  /** From a pre-defined vector of instruction group strings, instantiate an ISA
   * specific mapping between the instruction group strings and the relevant
   * instruction group variables. */
  void createGroupMapping();

  /** Given a node, value requirements, and possibly a deafult value,
   * validate the value held within the node. All methods perform, at
   * least, an existance and "read as type" check with the latter
   * reading the value as the given type within a try catch
   * expressions. */
  // Set of values requirement, no default value
  template <typename T>
  int nodeChecker(const YAML::Node& node, const std::string& field,
                  const std::vector<T>& value_set, uint8_t expected);
  // Set of values requirement, with default value
  template <typename T>
  int nodeChecker(YAML::Node node, const std::string& field,
                  const std::vector<T>& value_set, uint8_t expected,
                  T default_value);
  // Pair of inclusive bounds requirement, no default value
  template <typename T>
  int nodeChecker(const YAML::Node& node, const std::string& field,
                  const std::pair<T, T>& bounds, uint8_t expected);
  // Pair of inclusive bounds requirement, with default value
  template <typename T>
  int nodeChecker(YAML::Node node, const std::string& field,
                  const std::pair<T, T>& bounds, uint8_t expected,
                  const T& default_value);

  /** Given a set of values (value_set), ensure the supplied node is one of
   * these options. */
  template <typename T>
  int setChecker(YAML::Node node, const std::string& field,
                 const std::vector<T>& value_set, uint8_t expected) {
    // Ensure node value can be read as specified type
    try {
      T node_value = node.as<T>();
      // Check if a set of expected options has been defined
      if (value_set.size()) {
        // Ensure values lies within the defined options
        if (!(std::find(value_set.begin(), value_set.end(), node_value) !=
              value_set.end())) {
          invalid_ << "\t- " << field << " value \"" << node_value
                   << "\" is not in the valid set {";
          for (int i = 0; i < value_set.size(); i++) {
            invalid_ << value_set[i];
            if (i != value_set.size() - 1) invalid_ << ", ";
          }
          invalid_ << "}\n";
          return 0;
        }
      }
    } catch (...) {
      invalid_ << "\t- " << field << invalidTypeMap_[expected] << "\n";
      return 0;
    }
    return 1;
  }

  /** Given a set of bounds (bounds) ensure the supplied node is betwene these
   * value inclusively. */
  template <typename T>
  int boundChecker(YAML::Node node, const std::string& field,
                   const std::pair<T, T>& bounds, uint8_t expected) {
    // Ensure node value can be read as specified type
    try {
      T node_value = node.as<T>();
      // Extract bounds from bounds pair
      T lower_bound = bounds.first;
      T upper_bound = bounds.second;
      assert(lower_bound <= upper_bound &&
             "Defined lower bound of config option is not equal or "
             "less than defined upper bound");

      // Ensure value lies within the defined bounds
      if (lower_bound > node_value || node_value > upper_bound) {
        invalid_ << "\t- " << field
                 << " must conform to the inclusive bounds of " << lower_bound
                 << " and " << upper_bound << "\n";
        return 0;
      }
    } catch (...) {
      invalid_ << "\t- " << field << invalidTypeMap_[expected] << "\n";
      return 0;
    }
    return 1;
  }

  /** The YAML formatted config file. */
  YAML::Node configFile_;

  /** The ISA specific vector of instruction group strings for matching against
   * user inputted groups. */
  std::vector<std::string> groupOptions_;

  /** ISA specific mapping between the defined instruction strings and the
   * instruction group variables. */
  std::unordered_map<std::string, uint16_t> groupMapping_;

  /** A mapping between the expected data type and the error message if a field
   * cannot be read as the expected type. */
  std::unordered_map<uint8_t, std::string> invalidTypeMap_ = {
      {ExpectedValue::Integer, " must be of type integer"},
      {ExpectedValue::UInteger, " must be of type unsigned integer"},
      {ExpectedValue::Float, " must be of type float"},
      {ExpectedValue::String, " must be of type string"},
      {ExpectedValue::Bool, " must be of type bool"}};

  /** A string stream containing information about missing config
   * fields. */
  std::ostringstream missing_;

  /** A string stream containing information about invalid values. */
  std::ostringstream invalid_;
};  // namespace ModelConfig

}  // namespace simeng<|MERGE_RESOLUTION|>--- conflicted
+++ resolved
@@ -14,7 +14,6 @@
 #include "simeng/arch/aarch64/Instruction.hh"
 #include "yaml-cpp/yaml.h"
 
-<<<<<<< HEAD
 #define DEFAULT_CONFIG                                                         \
   ("{Core: {ISA: AArch64, Simulation-Mode: inorderpipelined, "                 \
    "Clock-Frequency: 2.5, Timer-Frequency: 100, Micro-Operations: True, "      \
@@ -41,34 +40,6 @@
    "{Generate-Special-Dir: F, Core-Count: 1, Socket-Count: 1, SMT: 1, "        \
    "BogoMIPS: 200.00, Features: fp asimd evtstrm atomics cpuid, "              \
    "CPU-Implementer: 0x0, CPU-Architecture: 0, CPU-Variant: 0x0, CPU-Part: "   \
-=======
-#define DEFAULT_CONFIG                                                        \
-  ("{Core: {Simulation-Mode: inorderpipelined, Clock-Frequency: 2.5, "        \
-   "Timer-Frequency: 100, Micro-Operations: True, Vector-Length: 512}, "      \
-   "Fetch: {Fetch-Block-Size: 32, Loop-Buffer-Size: 64, "                     \
-   "Loop-Detection-Threshold: 4}, Process-Image: {Heap-Size: 10485760, "      \
-   "Stack-Size: 1048576}, Register-Set: {GeneralPurpose-Count: 154, "         \
-   "FloatingPoint/SVE-Count: 90, Predicate-Count: 17, Conditional-Count: "    \
-   "128}, Pipeline-Widths: {Commit: 4, Dispatch-Rate: 4, FrontEnd: 4, "       \
-   "LSQ-Completion: 2}, Queue-Sizes: {ROB: 180, Load: 64, Store: 36}, "       \
-   "Branch-Predictor: {BTB-Tag-Bits: 11, Saturating-Count-Bits: 2, "          \
-   "Global-History-Length: 10, RAS-entries: 5, Fallback-Static-Predictor: "   \
-   "2}, L1-Cache: {Access-Latency: 4, Exclusive: False, Load-Bandwidth: 32, " \
-   "Store-Bandwidth: 16, Permitted-Requests-Per-Cycle: 2, "                   \
-   "Permitted-Loads-Per-Cycle: 2, Permitted-Stores-Per-Cycle: 1}, Ports: "    \
-   "{'0': {Portname: Port 0, Instruction-Group-Support: [1, 8, 14]}, '1': "   \
-   "{Portname: Port 1, Instruction-Group-Support: [0, 14]}, '2': {Portname: " \
-   "Port 2, Instruction-Group-Support: [1, 8, 71]}, '3': {Portname: Port 4, " \
-   "Instruction-Group-Support: [67]}, '4': {Portname: Port 5, "               \
-   "Instruction-Group-Support: [67]}, '5': {Portname: Port 3, "               \
-   "Instruction-Group-Support: [70]}}, Reservation-Stations: {'0': {Size: "   \
-   "60, Ports: [0, 1, 2, 3, 4, 5]}}, Execution-Units: {'0': {Pipelined: "     \
-   "true}, '1': {Pipelined: true}, '2': {Pipelined: true}, '3': {Pipelined: " \
-   "true}, '4': {Pipelined: true}, '5': {Pipelined: true}}, CPU-Info: "       \
-   "{Generate-Special-Dir: F, Core-Count: 1, Socket-Count: 1, SMT: 1, "       \
-   "BogoMIPS: 200.00, Features: fp asimd evtstrm atomics cpuid, "             \
-   "CPU-Implementer: 0x0, CPU-Architecture: 0, CPU-Variant: 0x0, CPU-Part: "  \
->>>>>>> 4b3ad611
    "0x0, CPU-Revision: 0, Package-Count: 1}}")
 namespace simeng {
 
@@ -100,9 +71,9 @@
    * value. */
   void validate();
 
-  /** From a pre-defined vector of instruction group strings, instantiate an ISA
-   * specific mapping between the instruction group strings and the relevant
-   * instruction group variables. */
+  /** From a pre-defined vector of instruction group strings, instantiate an
+   * ISA specific mapping between the instruction group strings and the
+   * relevant instruction group variables. */
   void createGroupMapping();
 
   /** Given a node, value requirements, and possibly a deafult value,
@@ -191,16 +162,16 @@
   /** The YAML formatted config file. */
   YAML::Node configFile_;
 
-  /** The ISA specific vector of instruction group strings for matching against
-   * user inputted groups. */
+  /** The ISA specific vector of instruction group strings for matching
+   * against user inputted groups. */
   std::vector<std::string> groupOptions_;
 
   /** ISA specific mapping between the defined instruction strings and the
    * instruction group variables. */
   std::unordered_map<std::string, uint16_t> groupMapping_;
 
-  /** A mapping between the expected data type and the error message if a field
-   * cannot be read as the expected type. */
+  /** A mapping between the expected data type and the error message if a
+   * field cannot be read as the expected type. */
   std::unordered_map<uint8_t, std::string> invalidTypeMap_ = {
       {ExpectedValue::Integer, " must be of type integer"},
       {ExpectedValue::UInteger, " must be of type unsigned integer"},
