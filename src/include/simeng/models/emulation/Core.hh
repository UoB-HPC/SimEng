#pragma once

#include <map>
#include <queue>
#include <string>

#include "simeng/ArchitecturalRegisterFileSet.hh"
#include "simeng/Core.hh"
#include "simeng/arch/Architecture.hh"
#include "simeng/span.hh"

namespace simeng {
namespace models {
namespace emulation {

/** An emulation-style core model. Executes each instruction in turn. */
class Core : public simeng::Core {
 public:
  /** Construct an emulation-style core, providing memory interfaces for
   * instructions and data, along with the instruction entry point and an ISA to
   * use. */
  Core(memory::MemoryInterface& instructionMemory,
       memory::MemoryInterface& dataMemory, uint64_t entryPoint,
       uint64_t programByteLength, const arch::Architecture& isa);

  /** Tick the core. */
  void tick() override;

  /** Check whether the program has halted. */
  bool hasHalted() const override;

  /** Retrieve the architectural register file set. */
  const ArchitecturalRegisterFileSet& getArchitecturalRegisterFileSet()
      const override;

  /** Retrieve the number of instructions retired. */
  uint64_t getInstructionsRetiredCount() const override;

  /** Retrieve a map of statistics to report. */
  std::map<std::string, std::string> getStats() const override;

 private:
  /** Execute an instruction. */
  void execute(std::shared_ptr<Instruction>& uop);

  /** Handle an encountered exception. */
  void handleException(const std::shared_ptr<Instruction>& instruction);

  /** Process an active exception handler. */
  void processExceptionHandler();

  /** A memory interface to access instructions. */
  memory::MemoryInterface& instructionMemory_;

  /** An architectural register file set, serving as a simple wrapper around the
   * register file set. */
  ArchitecturalRegisterFileSet architecturalRegisterFileSet_;

  /** A reusable macro-op vector to fill with uops. */
  MacroOp macroOp_;

  /** An internal buffer for storing one or more uops. */
  std::queue<std::shared_ptr<Instruction>> microOps_;

  /** The previously generated addresses. */
  std::vector<simeng::memory::MemoryAccessTarget> previousAddresses_;

<<<<<<< HEAD
  std::shared_ptr<Instruction> exceptionGeneratingInstruction_;

  /** Is the core waiting on a data read? */
  unsigned int pendingReads_ = 0;
=======
  /** The current program counter. */
  uint64_t pc_ = 0;
>>>>>>> f4bd1efc

  /** The length of the available instruction memory. */
  uint64_t programByteLength_ = 0;

  /** Is the core waiting on a data read? */
  uint64_t pendingReads_ = 0;

  /** The number of instructions executed. */
  uint64_t instructionsExecuted_ = 0;

  /** The number of branches executed. */
  uint64_t branchesExecuted_ = 0;
};

}  // namespace emulation
}  // namespace models
}  // namespace simeng<|MERGE_RESOLUTION|>--- conflicted
+++ resolved
@@ -39,6 +39,10 @@
   /** Retrieve a map of statistics to report. */
   std::map<std::string, std::string> getStats() const override;
 
+ protected:
+  /** Apply changes to the process state. */
+  void applyStateChange(const arch::ProcessStateChange& change) override;
+
  private:
   /** Execute an instruction. */
   void execute(std::shared_ptr<Instruction>& uop);
@@ -65,18 +69,13 @@
   /** The previously generated addresses. */
   std::vector<simeng::memory::MemoryAccessTarget> previousAddresses_;
 
-<<<<<<< HEAD
-  std::shared_ptr<Instruction> exceptionGeneratingInstruction_;
-
-  /** Is the core waiting on a data read? */
-  unsigned int pendingReads_ = 0;
-=======
   /** The current program counter. */
   uint64_t pc_ = 0;
->>>>>>> f4bd1efc
 
   /** The length of the available instruction memory. */
   uint64_t programByteLength_ = 0;
+
+  std::shared_ptr<Instruction> exceptionGeneratingInstruction_;
 
   /** Is the core waiting on a data read? */
   uint64_t pendingReads_ = 0;
