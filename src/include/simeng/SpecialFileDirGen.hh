#pragma once

#include <fstream>
#include <string>

#include "simeng/config/SimInfo.hh"
#include "simeng/version.hh"

namespace simeng {
class SpecialFileDirGen {
 public:
  /** Construct a SpecialFileDirGen class by reading in the YAML file and
   * running it through checks and formatting. */
  SpecialFileDirGen(ryml::ConstNodeRef config = config::SimInfo::getConfig());

  /** Removes all files inside the '/src.lib/kernel/specialFiles' directory. */
  void RemoveExistingSFDir();

  /** Creates necessary file structure to support needed special files inside
   * the '/src.lib/kernel/specialFiles' directory. */
  void GenerateSFDir();

 private:
  /** Path to the root of the SimEng special files directory. */
  const std::string specialFilesDir_;

  /** Values declared in YAML config file needed to create the Special Files
   * Directory tree. */
<<<<<<< HEAD
  uint64_t core_count;
  uint64_t socket_count;
  uint64_t smt;
  float bogoMIPS;
  std::string features;
  std::string cpu_implementer;
  uint64_t cpu_architecture;
  std::string cpu_variant;
  std::string cpu_part;
  uint64_t cpu_revision;
  uint64_t package_count;
=======
  uint64_t coreCount_;
  uint64_t socketCount_;
  uint64_t smt_;
  float bogoMIPS_;
  std::string features_;
  std::string cpuImplementer_;
  uint64_t cpuArchitecture_;
  std::string cpuVariant_;
  std::string cpuPart_;
  uint64_t cpuRevision_;
  uint64_t packageCount_;
>>>>>>> 7bbf87d4

};  // namespace SpecialFilesDirGen

}  // namespace simeng<|MERGE_RESOLUTION|>--- conflicted
+++ resolved
@@ -26,19 +26,6 @@
 
   /** Values declared in YAML config file needed to create the Special Files
    * Directory tree. */
-<<<<<<< HEAD
-  uint64_t core_count;
-  uint64_t socket_count;
-  uint64_t smt;
-  float bogoMIPS;
-  std::string features;
-  std::string cpu_implementer;
-  uint64_t cpu_architecture;
-  std::string cpu_variant;
-  std::string cpu_part;
-  uint64_t cpu_revision;
-  uint64_t package_count;
-=======
   uint64_t coreCount_;
   uint64_t socketCount_;
   uint64_t smt_;
@@ -50,7 +37,6 @@
   std::string cpuPart_;
   uint64_t cpuRevision_;
   uint64_t packageCount_;
->>>>>>> 7bbf87d4
 
 };  // namespace SpecialFilesDirGen
 
