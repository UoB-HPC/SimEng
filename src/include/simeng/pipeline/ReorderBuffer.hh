--- conflicted
+++ resolved
@@ -56,12 +56,8 @@
   void commitMicroOps(uint64_t insnId);
 
   /** Commit and remove up to `maxCommitSize` instructions. */
-<<<<<<< HEAD
   // TODO is return value ever used?? Only in tests !?
-  unsigned int commit(unsigned int maxCommitSize);
-=======
   unsigned int commit(uint64_t maxCommitSize);
->>>>>>> f4bd1efc
 
   /** Flush all instructions with a sequence ID greater than `afterSeqId`. */
   void flush(uint64_t afterInsnId);
