--- conflicted
+++ resolved
@@ -201,15 +201,9 @@
   void decode();
 
   // Scheduling
-<<<<<<< HEAD
   /** The number of source operands that have not yet had values supplied. Used
    * to determine execution readiness. */
-  short operandsPending = 0;
-=======
-  /** The number of operands that have not yet had values supplied. Used to
-   * determine execution readiness. */
   short sourceOperandsPending_ = 0;
->>>>>>> f4bd1efc
 
   // Execution
   /** Generate an ExecutionNotYetImplemented exception. */
