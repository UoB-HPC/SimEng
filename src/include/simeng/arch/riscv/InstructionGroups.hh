#include <unordered_map>

namespace simeng {
namespace arch {
namespace riscv {

/** The IDs of the instruction groups for RISC-V instructions. */
namespace InstructionGroups {
const uint16_t INT = 0;
const uint16_t INT_SIMPLE = 1;
const uint16_t INT_SIMPLE_ARTH = 2;
const uint16_t INT_SIMPLE_CMP = 3;
const uint16_t INT_SIMPLE_LOGICAL = 4;
const uint16_t INT_SIMPLE_SHIFT = 5;
const uint16_t INT_MUL = 6;
const uint16_t INT_DIV_OR_SQRT = 7;
const uint16_t LOAD_INT = 8;
const uint16_t STORE_INT = 9;
const uint16_t FLOAT = 10;
const uint16_t FLOAT_SIMPLE = 11;
const uint16_t FLOAT_SIMPLE_ARTH = 12;
const uint16_t FLOAT_SIMPLE_CMP = 13;
const uint16_t FLOAT_SIMPLE_LOGICAL = 14;
const uint16_t FLOAT_SIMPLE_CVT = 15;
const uint16_t FLOAT_MUL = 16;
const uint16_t FLOAT_DIV_OR_SQRT = 17;
const uint16_t LOAD_FLOAT = 18;
const uint16_t STORE_FLOAT = 19;
const uint16_t LOAD = 20;
const uint16_t STORE = 21;
const uint16_t BRANCH = 22;
}  // namespace InstructionGroups

<<<<<<< HEAD
#define NUM_GROUPS 23
=======
static constexpr uint8_t NUM_GROUPS = 13;
>>>>>>> 9230d43f

const std::unordered_map<uint16_t, std::vector<uint16_t>> groupInheritance = {
    {InstructionGroups::INT,
     {InstructionGroups::INT_SIMPLE, InstructionGroups::INT_MUL,
      InstructionGroups::INT_DIV_OR_SQRT}},
    {InstructionGroups::INT_SIMPLE,
     {InstructionGroups::INT_SIMPLE_ARTH, InstructionGroups::INT_SIMPLE_CMP,
      InstructionGroups::INT_SIMPLE_LOGICAL,
      InstructionGroups::INT_SIMPLE_SHIFT}},
    {InstructionGroups::LOAD,
     {InstructionGroups::LOAD_INT, InstructionGroups::LOAD_FLOAT}},
    {InstructionGroups::STORE,
     {InstructionGroups::STORE_INT, InstructionGroups::STORE_FLOAT}},
    {InstructionGroups::FLOAT,
     {InstructionGroups::FLOAT_SIMPLE, InstructionGroups::FLOAT_MUL,
      InstructionGroups::FLOAT_DIV_OR_SQRT}},
    {InstructionGroups::FLOAT_SIMPLE,
     {InstructionGroups::FLOAT_SIMPLE_ARTH,
      InstructionGroups::FLOAT_SIMPLE_LOGICAL,
      InstructionGroups::FLOAT_SIMPLE_CMP,
      InstructionGroups::FLOAT_SIMPLE_CVT}}};

}  // namespace riscv
}  // namespace arch
}  // namespace simeng<|MERGE_RESOLUTION|>--- conflicted
+++ resolved
@@ -31,11 +31,7 @@
 const uint16_t BRANCH = 22;
 }  // namespace InstructionGroups
 
-<<<<<<< HEAD
-#define NUM_GROUPS 23
-=======
-static constexpr uint8_t NUM_GROUPS = 13;
->>>>>>> 9230d43f
+static constexpr uint8_t NUM_GROUPS = 23;
 
 const std::unordered_map<uint16_t, std::vector<uint16_t>> groupInheritance = {
     {InstructionGroups::INT,
