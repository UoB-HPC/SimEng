--- conflicted
+++ resolved
@@ -371,19 +371,11 @@
    * registers. */
   void decode();
 
-<<<<<<< HEAD
   /** Helper function to check if the current source register is a
-   * Zero-register. If it is then it is immediatly decoded as such and added to
+   * Zero-register. If it is then it is immediately decoded as such and added to
    * the instruction's operands list. Otherwise, the count for operands pending
    * is incremented by 1.*/
   void checkZeroReg();
-=======
-  /** Generate an EncodingNotYetImplemented exception. */
-  void nyi();
-
-  /** Generate an EncodingUnallocated exception. */
-  void unallocated();
->>>>>>> 4165d09f
 
   /** Set the source registers of the instruction, and create a corresponding
    * operands vector. Zero register references will be pre-supplied with a value
