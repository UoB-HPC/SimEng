--- conflicted
+++ resolved
@@ -375,12 +375,6 @@
    * registers. */
   void decode();
 
-<<<<<<< HEAD
-  // Scheduling
-  /** The number of source operands that have not yet had values supplied. Used
-   * to determine execution readiness. */
-  short sourceOperandsPending_ = 0;
-=======
   /** Update the instruction's identifier with an additional field. */
   constexpr void setInstructionType(InsnType identifier) {
     instructionIdentifier_ |=
@@ -392,7 +386,6 @@
     return (instructionIdentifier_ &
             static_cast<std::underlying_type_t<InsnType>>(identifier));
   }
->>>>>>> b772a623
 
   /** Generate an ExecutionNotYetImplemented exception. */
   void executionNYI();
@@ -444,7 +437,7 @@
   /** The current exception state of this instruction. */
   InstructionException exception_ = InstructionException::None;
 
-  /** The number of operands that have not yet had values supplied. Used to
+  /** The number of source operands that have not yet had values supplied. Used to
    * determine execution readiness. */
   uint16_t sourceOperandsPending_ = 0;
 
