#pragma once

#include <forward_list>
#include <queue>
#include <unordered_map>

#include "simeng/arch/Architecture.hh"
#include "simeng/arch/aarch64/ExceptionHandler.hh"
#include "simeng/arch/aarch64/MicroDecoder.hh"

using csh = size_t;

namespace simeng {
namespace arch {
namespace aarch64 {

/* A basic Armv9.2-a implementation of the `Architecture` interface. */
class Architecture : public arch::Architecture {
 public:
  Architecture(kernel::Linux& kernel,
               ryml::ConstNodeRef config = config::SimInfo::getConfig());

  ~Architecture();

  /** Pre-decode instruction memory into a macro-op of `Instruction`
   * instances. Returns the number of bytes consumed to produce it (always 4),
   * and writes into the supplied macro-op vector. */
  uint8_t predecode(const void* ptr, uint16_t bytesAvailable,
                    uint64_t instructionAddress,
                    MacroOp& output) const override;

  /** Returns a zero-indexed register tag for a system register encoding.
   * Returns -1 in the case that the system register has no mapping. */
  int32_t getSystemRegisterTag(uint16_t reg) const override;

  /** Create an exception handler for the exception generated by `instruction`,
   * providing the core model object and a reference to process memory.
   * Returns a smart pointer to an `ExceptionHandler` which may be ticked until
   * the exception is resolved, and results then obtained. */
  std::shared_ptr<arch::ExceptionHandler> handleException(
      const std::shared_ptr<simeng::Instruction>& instruction, const Core& core,
      memory::MemoryInterface& memory) const override;

  /** Retrieve the initial process state. */
  ProcessStateChange getInitialState() const override;

  /** Returns the maximum size of a valid instruction in bytes. */
  uint8_t getMaxInstructionSize() const override;

<<<<<<< HEAD
  /** Returns the minimum size of a valid instruction in bytes. */
  uint8_t getMinInstructionSize() const override;

  /** Returns the current vector length set by the provided configuration. */
  uint64_t getVectorLength() const;

  /** Returns the current streaming vector length set by the provided
   * configuration. */
  uint64_t getStreamingVectorLength() const;

=======
>>>>>>> f4bd1efc
  /** Updates System registers of any system-based timers. */
  void updateSystemTimerRegisters(RegisterFileSet* regFile,
                                  const uint64_t iterations) const override;

  /** Retrieve an ExecutionInfo object for the requested instruction. If a
   * opcode-based override has been defined for the latency and/or
   * port information, return that instead of the group-defined execution
   * information. */
  virtual ExecutionInfo getExecutionInfo(const Instruction& insn) const;

  /** Returns the current vector length set by the provided configuration. */
  uint64_t getVectorLength() const;

  /** Returns the current streaming vector length set by the provided
   * configuration. */
  uint64_t getStreamingVectorLength() const;

  /** Returns the current value of SVCRval_. */
  uint64_t getSVCRval() const;

  /** Update the value of SVCRval_. */
  void setSVCRval(const uint64_t newVal) const;

 private:
  /** A decoding cache, mapping an instruction word to a previously decoded
   * instruction. Instructions are added to the cache as they're decoded, to
   * reduce the overhead of future decoding. */
  mutable std::unordered_map<uint32_t, Instruction> decodeCache_;

  /** A decoding metadata cache, mapping an instruction word to a previously
   * decoded instruction metadata bundle. Metadata is added to the cache as it's
   * decoded, to reduce the overhead of future decoding. */
  mutable std::forward_list<InstructionMetadata> metadataCache_;

  /** A reference to a micro decoder object to split macro operations. */
  std::unique_ptr<MicroDecoder> microDecoder_;

  /** The vector length used by the SVE extension in bits. */
  uint64_t VL_;

  /** The streaming vector length used by the SME extension in bits. */
  uint64_t SVL_;

  /** A copy of the value of the SVCR system register. */
  mutable uint64_t SVCRval_ = 0;

  /** System Register of Virtual Counter Timer. */
  simeng::Register VCTreg_;

  /** System Register of Processor Cycle Counter. */
  simeng::Register PCCreg_;

  /** Modulo component used to define the frequency at which the VCT is updated.
   */
  double vctModulo_;
};

}  // namespace aarch64
}  // namespace arch
}  // namespace simeng<|MERGE_RESOLUTION|>--- conflicted
+++ resolved
@@ -47,19 +47,9 @@
   /** Returns the maximum size of a valid instruction in bytes. */
   uint8_t getMaxInstructionSize() const override;
 
-<<<<<<< HEAD
   /** Returns the minimum size of a valid instruction in bytes. */
   uint8_t getMinInstructionSize() const override;
 
-  /** Returns the current vector length set by the provided configuration. */
-  uint64_t getVectorLength() const;
-
-  /** Returns the current streaming vector length set by the provided
-   * configuration. */
-  uint64_t getStreamingVectorLength() const;
-
-=======
->>>>>>> f4bd1efc
   /** Updates System registers of any system-based timers. */
   void updateSystemTimerRegisters(RegisterFileSet* regFile,
                                   const uint64_t iterations) const override;
