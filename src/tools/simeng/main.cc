#include <chrono>
#include <cmath>
#include <iomanip>
#include <iostream>
#include <string>

#include "simeng/Core.hh"
#include "simeng/CoreInstance.hh"
#include "simeng/MemoryInterface.hh"
<<<<<<< HEAD
=======
#include "simeng/SpecialFileDirGen.hh"
>>>>>>> 62c28909
#include "simeng/version.hh"

/** Tick the provided core model until it halts. */
int simulate(simeng::Core& core, simeng::MemoryInterface& dataMemory,
             simeng::MemoryInterface& instructionMemory) {
  uint64_t iterations = 0;

  // Tick the core and memory interfaces until the program has halted
  while (!core.hasHalted() || dataMemory.hasPendingRequests()) {
    // Tick the core
    core.tick();

    // Tick memory
    instructionMemory.tick();
    dataMemory.tick();

    iterations++;
  }

  return iterations;
}

int main(int argc, char** argv) {
  // Print out build metadata
  std::cout << "[SimEng] Build metadata:" << std::endl;
  std::cout << "[SimEng] \tVersion: " SIMENG_VERSION << std::endl;
  std::cout << "[SimEng] \tCompile Time - Date: " __TIME__ " - " __DATE__
            << std::endl;
  std::cout << "[SimEng] \tBuild type: " SIMENG_BUILD_TYPE << std::endl;
  std::cout << "[SimEng] \tCompile options: " SIMENG_COMPILE_OPTIONS
            << std::endl;
  std::cout << "[SimEng] \tTest suite: " SIMENG_ENABLE_TESTS << std::endl;
  std::cout << std::endl;

  // Create the instance of the core to be simulated
  std::unique_ptr<simeng::CoreInstance> coreInstance;
  std::string executablePath = "";
  std::string configFilePath = "";
  std::vector<std::string> executableArgs = {};

  // Determine if a config file has been supplied.
  if (argc > 1) {
    configFilePath = std::string(argv[1]);
    // Determine if an executable has been supplied
    if (argc > 2) {
      executablePath = std::string(argv[2]);
      // Create a vector of any potential executable arguments from their
      // relative position within the argv variable
      char** startOfArgs = argv + 3;
      int numberofArgs = argc - 3;
      executableArgs =
          std::vector<std::string>(startOfArgs, startOfArgs + numberofArgs);
    }
    coreInstance = std::make_unique<simeng::CoreInstance>(
        configFilePath, executablePath, executableArgs);
  } else {
    // Without a config file, no executable can be supplied so pass default
    // (empty) values for executable information
    coreInstance =
        std::make_unique<simeng::CoreInstance>(executablePath, executableArgs);
    configFilePath = "Default";
  }

  // Replace empty executablePath string with more useful content for
  // outputting
  if (executablePath == "") executablePath = "Default";

  // Get simulation objects needed to forward simulation
  std::shared_ptr<simeng::Core> core = coreInstance->getCore();
  std::shared_ptr<simeng::MemoryInterface> dataMemory =
      coreInstance->getDataMemory();
  std::shared_ptr<simeng::MemoryInterface> instructionMemory =
      coreInstance->getInstructionMemory();

  // Output general simumlation details
  std::cout << "[SimEng] Running in " << coreInstance->getSimulationModeString()
            << " mode" << std::endl;
  std::cout << "[SimEng] Workload: " << executablePath;
  for (const auto& arg : executableArgs) std::cout << " " << arg;
  std::cout << std::endl;
  std::cout << "[SimEng] Config file: " << configFilePath << std::endl;

  // Run simulation
  std::cout << "[SimEng] Starting...\n" << std::endl;
  int iterations = 0;
  auto startTime = std::chrono::high_resolution_clock::now();
  iterations = simulate(*core, *dataMemory, *instructionMemory);

  // Get timing information
  auto endTime = std::chrono::high_resolution_clock::now();
  auto duration =
      std::chrono::duration_cast<std::chrono::milliseconds>(endTime - startTime)
          .count();
  double khz = (iterations / (static_cast<double>(duration) / 1000.0)) / 1000.0;
  uint64_t retired = core->getInstructionsRetiredCount();
<<<<<<< HEAD
  double mips = retired / (static_cast<double>(duration) / 1000.0);
=======
  double mips = (retired / (static_cast<double>(duration))) / 1000.0;
>>>>>>> 62c28909

  // Print stats
  std::cout << std::endl;
  auto stats = core->getStats();
  for (const auto& [key, value] : stats) {
    std::cout << "[SimEng] " << key << ": " << value << std::endl;
  }
  std::cout << std::endl;
  std::cout << "[SimEng] Finished " << iterations << " ticks in " << duration
            << "ms (" << std::round(khz) << " kHz, " << std::setprecision(2)
            << mips << " MIPS)" << std::endl;

// Print build metadata and core statistics in YAML format
// to facilitate parsing. Print "YAML-SEQ" to indicate beginning
// of YAML formatted data.
#ifdef YAML_OUTPUT

  YAML::Emitter out;
  out << YAML::BeginDoc << YAML::BeginMap;
  out << YAML::Key << "build metadata" << YAML::Value;
  out << YAML::BeginSeq;
  out << "Version: " SIMENG_VERSION;
  out << "Compile Time - Date: " __TIME__ " - " __DATE__;
  out << "Build type: " SIMENG_BUILD_TYPE;
  out << "Compile options: " SIMENG_COMPILE_OPTIONS;
  out << "Test suite: " SIMENG_ENABLE_TESTS;
  out << YAML::EndSeq;
  for (const auto& [key, value] : stats) {
    out << YAML::Key << key << YAML::Value << value;
  }
  out << YAML::Key << "duration" << YAML::Value << duration;
  out << YAML::Key << "mips" << YAML::Value << mips;
  out << YAML::Key << "cycles_per_sec" << YAML::Value
      << std::stod(stats["cycles"]) / (duration / 1000.0);
  out << YAML::EndMap << YAML::EndDoc;

  std::cout << "YAML-SEQ\n";
  std::cout << out.c_str() << std::endl;

#endif

  return 0;
}<|MERGE_RESOLUTION|>--- conflicted
+++ resolved
@@ -7,10 +7,6 @@
 #include "simeng/Core.hh"
 #include "simeng/CoreInstance.hh"
 #include "simeng/MemoryInterface.hh"
-<<<<<<< HEAD
-=======
-#include "simeng/SpecialFileDirGen.hh"
->>>>>>> 62c28909
 #include "simeng/version.hh"
 
 /** Tick the provided core model until it halts. */
@@ -106,11 +102,7 @@
           .count();
   double khz = (iterations / (static_cast<double>(duration) / 1000.0)) / 1000.0;
   uint64_t retired = core->getInstructionsRetiredCount();
-<<<<<<< HEAD
-  double mips = retired / (static_cast<double>(duration) / 1000.0);
-=======
   double mips = (retired / (static_cast<double>(duration))) / 1000.0;
->>>>>>> 62c28909
 
   // Print stats
   std::cout << std::endl;
