#include <chrono>
#include <cmath>
#include <cstring>
#include <iomanip>
#include <iostream>
#include <string>

#include "simeng/Core.hh"
#include "simeng/CoreInstance.hh"
#include "simeng/MemoryInterface.hh"
#include "simeng/SpecialFileDirGen.hh"
#include "simeng/version.hh"

/** Tick the provided core model until it halts. */
int simulate(simeng::Core& core, simeng::MemoryInterface& dataMemory,
             simeng::MemoryInterface& instructionMemory) {
  uint64_t iterations = 0;

  // Tick the core and memory interfaces until the program has halted
  while (!core.hasHalted() || dataMemory.hasPendingRequests()) {
    // Tick the core
    core.tick();

    // Tick memory
    instructionMemory.tick();
    dataMemory.tick();

    iterations++;
  }

  return iterations;
}

int main(int argc, char** argv) {
  // Print out build metadata
  std::cout << "[SimEng] Build metadata:" << std::endl;
  std::cout << "[SimEng] \tVersion: " SIMENG_VERSION << std::endl;
  std::cout << "[SimEng] \tCompile Time - Date: " __TIME__ " - " __DATE__
            << std::endl;
  std::cout << "[SimEng] \tBuild type: " SIMENG_BUILD_TYPE << std::endl;
  std::cout << "[SimEng] \tCompile options: " SIMENG_COMPILE_OPTIONS
            << std::endl;
  std::cout << "[SimEng] \tTest suite: " SIMENG_ENABLE_TESTS << std::endl;
  std::cout << std::endl;

  // Create the instance of the core to be simulated
  std::unique_ptr<simeng::CoreInstance> coreInstance;
  std::string executablePath = "";
<<<<<<< HEAD
=======
  std::string configFilePath = "";
>>>>>>> 62c28909
  std::vector<std::string> executableArgs = {};

  // Determine if a config file has been supplied.
  if (argc > 1) {
<<<<<<< HEAD
=======
    configFilePath = std::string(argv[1]);
>>>>>>> 62c28909
    // Determine if an executable has been supplied
    if (argc > 2) {
      executablePath = std::string(argv[2]);
      // Create a vector of any potential executable arguments from their
      // relative position within the argv variable
      char** startOfArgs = argv + 3;
      int numberofArgs = argc - 3;
      executableArgs =
          std::vector<std::string>(startOfArgs, startOfArgs + numberofArgs);
    }
    coreInstance = std::make_unique<simeng::CoreInstance>(
<<<<<<< HEAD
        std::string(argv[1]), executablePath, executableArgs);
=======
        configFilePath, executablePath, executableArgs);
>>>>>>> 62c28909
  } else {
    // Without a config file, no executable can be supplied so pass default
    // (empty) values for executable information
    coreInstance =
        std::make_unique<simeng::CoreInstance>(executablePath, executableArgs);
<<<<<<< HEAD
  }

=======
    configFilePath = "Default";
  }

  // Replace empty executablePath string with more useful content for
  // outputting
  if (executablePath == "") executablePath = "Default";

>>>>>>> 62c28909
  // Get simulation objects needed to forward simulation
  std::shared_ptr<simeng::Core> core = coreInstance->getCore();
  std::shared_ptr<simeng::MemoryInterface> dataMemory =
      coreInstance->getDataMemory();
  std::shared_ptr<simeng::MemoryInterface> instructionMemory =
      coreInstance->getInstructionMemory();

<<<<<<< HEAD
  // Run simulation
  std::cout << "Running in " << coreInstance->getSimulationModeString()
            << " mode\n";
  std::cout << "Starting..." << std::endl;
=======
  // Output general simumlation details
  std::cout << "[SimEng] Running in " << coreInstance->getSimulationModeString()
            << " mode" << std::endl;
  std::cout << "[SimEng] Workload: " << executablePath;
  for (const auto& arg : executableArgs) std::cout << " " << arg;
  std::cout << std::endl;
  std::cout << "[SimEng] Config file: " << configFilePath << std::endl;

  // Run simulation
  std::cout << "[SimEng] Starting...\n" << std::endl;
>>>>>>> 62c28909
  int iterations = 0;
  auto startTime = std::chrono::high_resolution_clock::now();
  iterations = simulate(*core, *dataMemory, *instructionMemory);

  // Get timing information
  auto endTime = std::chrono::high_resolution_clock::now();
  auto duration =
      std::chrono::duration_cast<std::chrono::milliseconds>(endTime - startTime)
          .count();
  double khz = (iterations / (static_cast<double>(duration) / 1000.0)) / 1000.0;
  uint64_t retired = core->getInstructionsRetiredCount();
  double mips = (retired / (static_cast<double>(duration))) / 1000.0;

  // Print stats
  std::cout << std::endl;
  auto stats = core->getStats();
  for (const auto& [key, value] : stats) {
    std::cout << "[SimEng] " << key << ": " << value << std::endl;
  }
<<<<<<< HEAD

  std::cout << "\nFinished " << iterations << " ticks in " << duration << "ms ("
            << std::round(khz) << " kHz, " << std::setprecision(2) << mips
            << " MIPS)" << std::endl;
=======
  std::cout << std::endl;
  std::cout << "[SimEng] Finished " << iterations << " ticks in " << duration
            << "ms (" << std::round(khz) << " kHz, " << std::setprecision(2)
            << mips << " MIPS)" << std::endl;
>>>>>>> 62c28909

// Print build metadata and core statistics in YAML format
// to facilitate parsing. Print "YAML-SEQ" to indicate beginning
// of YAML formatted data.
#ifdef YAML_OUTPUT

  YAML::Emitter out;
  out << YAML::BeginDoc << YAML::BeginMap;
  out << YAML::Key << "build metadata" << YAML::Value;
  out << YAML::BeginSeq;
  out << "Version: " SIMENG_VERSION;
  out << "Compile Time - Date: " __TIME__ " - " __DATE__;
  out << "Build type: " SIMENG_BUILD_TYPE;
  out << "Compile options: " SIMENG_COMPILE_OPTIONS;
  out << "Test suite: " SIMENG_ENABLE_TESTS;
  out << YAML::EndSeq;
  for (const auto& [key, value] : stats) {
    out << YAML::Key << key << YAML::Value << value;
  }
  out << YAML::Key << "duration" << YAML::Value << duration;
  out << YAML::Key << "mips" << YAML::Value << mips;
  out << YAML::Key << "cycles_per_sec" << YAML::Value
      << std::stod(stats["cycles"]) / (duration / 1000.0);
  out << YAML::EndMap << YAML::EndDoc;

  std::cout << "YAML-SEQ\n";
  std::cout << out.c_str() << std::endl;

#endif

  return 0;
}<|MERGE_RESOLUTION|>--- conflicted
+++ resolved
@@ -46,18 +46,12 @@
   // Create the instance of the core to be simulated
   std::unique_ptr<simeng::CoreInstance> coreInstance;
   std::string executablePath = "";
-<<<<<<< HEAD
-=======
   std::string configFilePath = "";
->>>>>>> 62c28909
   std::vector<std::string> executableArgs = {};
 
   // Determine if a config file has been supplied.
   if (argc > 1) {
-<<<<<<< HEAD
-=======
     configFilePath = std::string(argv[1]);
->>>>>>> 62c28909
     // Determine if an executable has been supplied
     if (argc > 2) {
       executablePath = std::string(argv[2]);
@@ -69,20 +63,12 @@
           std::vector<std::string>(startOfArgs, startOfArgs + numberofArgs);
     }
     coreInstance = std::make_unique<simeng::CoreInstance>(
-<<<<<<< HEAD
-        std::string(argv[1]), executablePath, executableArgs);
-=======
         configFilePath, executablePath, executableArgs);
->>>>>>> 62c28909
   } else {
     // Without a config file, no executable can be supplied so pass default
     // (empty) values for executable information
     coreInstance =
         std::make_unique<simeng::CoreInstance>(executablePath, executableArgs);
-<<<<<<< HEAD
-  }
-
-=======
     configFilePath = "Default";
   }
 
@@ -90,7 +76,6 @@
   // outputting
   if (executablePath == "") executablePath = "Default";
 
->>>>>>> 62c28909
   // Get simulation objects needed to forward simulation
   std::shared_ptr<simeng::Core> core = coreInstance->getCore();
   std::shared_ptr<simeng::MemoryInterface> dataMemory =
@@ -98,12 +83,6 @@
   std::shared_ptr<simeng::MemoryInterface> instructionMemory =
       coreInstance->getInstructionMemory();
 
-<<<<<<< HEAD
-  // Run simulation
-  std::cout << "Running in " << coreInstance->getSimulationModeString()
-            << " mode\n";
-  std::cout << "Starting..." << std::endl;
-=======
   // Output general simumlation details
   std::cout << "[SimEng] Running in " << coreInstance->getSimulationModeString()
             << " mode" << std::endl;
@@ -114,7 +93,6 @@
 
   // Run simulation
   std::cout << "[SimEng] Starting...\n" << std::endl;
->>>>>>> 62c28909
   int iterations = 0;
   auto startTime = std::chrono::high_resolution_clock::now();
   iterations = simulate(*core, *dataMemory, *instructionMemory);
@@ -134,17 +112,10 @@
   for (const auto& [key, value] : stats) {
     std::cout << "[SimEng] " << key << ": " << value << std::endl;
   }
-<<<<<<< HEAD
-
-  std::cout << "\nFinished " << iterations << " ticks in " << duration << "ms ("
-            << std::round(khz) << " kHz, " << std::setprecision(2) << mips
-            << " MIPS)" << std::endl;
-=======
   std::cout << std::endl;
   std::cout << "[SimEng] Finished " << iterations << " ticks in " << duration
             << "ms (" << std::round(khz) << " kHz, " << std::setprecision(2)
             << mips << " MIPS)" << std::endl;
->>>>>>> 62c28909
 
 // Print build metadata and core statistics in YAML format
 // to facilitate parsing. Print "YAML-SEQ" to indicate beginning
