--- conflicted
+++ resolved
@@ -3,43 +3,22 @@
 namespace simeng {
 
 CoreInstance::CoreInstance(std::string executablePath,
-<<<<<<< HEAD
-                           std::vector<std::string> executableArgs)
-    : config_(YAML::Load(DEFAULT_CONFIG)),
+                           std::vector<std::string> executableArgs,
+                           ryml::ConstNodeRef config)
+    : config_(config),
       kernel_(kernel::Linux(
           config_["CPU-Info"]["Special-File-Dir-Path"].as<std::string>())) {
   generateCoreModel(executablePath, executableArgs);
 }
 
-CoreInstance::CoreInstance(std::string configPath, std::string executablePath,
-                           std::vector<std::string> executableArgs)
-    : config_(simeng::ModelConfig(configPath).getConfigFile()),
-      kernel_(kernel::Linux(
-          config_["CPU-Info"]["Special-File-Dir-Path"].as<std::string>())) {
-=======
-                           std::vector<std::string> executableArgs,
+CoreInstance::CoreInstance(char* assembledSource, size_t sourceSize,
                            ryml::ConstNodeRef config)
-    : config_(config) {
->>>>>>> 7bbf87d4
-  generateCoreModel(executablePath, executableArgs);
-}
-
-CoreInstance::CoreInstance(char* assembledSource, size_t sourceSize,
-<<<<<<< HEAD
-                           std::string configPath)
-    : config_(simeng::ModelConfig(configPath).getConfigFile()),
+    : config_(config),
       kernel_(kernel::Linux(
           config_["CPU-Info"]["Special-File-Dir-Path"].as<std::string>())),
       source_(assembledSource),
       sourceSize_(sourceSize),
       assembledSource_(true) {
-=======
-                           ryml::ConstNodeRef config)
-    : config_(config) {
-  source_ = assembledSource;
-  sourceSize_ = sourceSize;
-  assembledSource_ = true;
->>>>>>> 7bbf87d4
   // Pass an empty string for executablePath and empty vector of strings for
   // executableArgs.
   generateCoreModel("", std::vector<std::string>{});
