--- conflicted
+++ resolved
@@ -1712,23 +1712,11 @@
         break;
       }
       case Opcode::AArch64_FDIVR_ZPmZ_D: {  // fdivr zdn.d, pg/m, zdn.d, zm.d
-<<<<<<< HEAD
-        results_[0] = sveLogicOpPredicated_3vecs<double>(
-            sourceValues_, VL_bits,
-            [](double x, double y) -> double { return (y / x); });
+        results_[0] = sveFDivPredicated<double, true>(sourceValues_, VL_bits);
         break;
       }
       case Opcode::AArch64_FDIVR_ZPmZ_S: {  // fdivr zdn.s, pg/m, zdn.s, zm.s
-        results_[0] = sveLogicOpPredicated_3vecs<float>(
-            sourceValues_, VL_bits,
-            [](float x, float y) -> float { return (y / x); });
-=======
-        results[0] = sveFDivPredicated<double, true>(operands, VL_bits);
-        break;
-      }
-      case Opcode::AArch64_FDIVR_ZPmZ_S: {  // fdivr zdn.s, pg/m, zdn.s, zm.s
-        results[0] = sveFDivPredicated<float, true>(operands, VL_bits);
->>>>>>> 1b4c9a32
+        results_[0] = sveFDivPredicated<float, true>(sourceValues_, VL_bits);
         break;
       }
       case Opcode::AArch64_FDIVSrr: {  // fdiv sd, sn, sm
@@ -1736,22 +1724,11 @@
         break;
       }
       case Opcode::AArch64_FDIV_ZPmZ_D: {  // fdiv zdn.d, pg/m, zdn.d, zm.d
-<<<<<<< HEAD
-        results_[0] = sveLogicOpPredicated_3vecs<double>(
-            sourceValues_, VL_bits,
-            [](double x, double y) -> double { return (x / y); });
+        results_[0] = sveFDivPredicated<double>(sourceValues_, VL_bits);
         break;
       }
       case Opcode::AArch64_FDIVv2f64: {  // fdiv vd.2d, vn.2d, vm.2d
-        results_[0] = vecLogicOp_3vecs<double, 2>(
-            sourceValues_, [](double x, double y) -> double { return x / y; });
-=======
-        results[0] = sveFDivPredicated<double>(operands, VL_bits);
-        break;
-      }
-      case Opcode::AArch64_FDIVv2f64: {  // fdiv vd.2d, vn.2d, vm.2d
-        results[0] = vecFDiv<double, 2>(operands);
->>>>>>> 1b4c9a32
+        results_[0] = vecFDiv<double, 2>(sourceValues_);
         break;
       }
       case Opcode::AArch64_FDUP_ZI_D: {  // fdup zd.d, #imm
