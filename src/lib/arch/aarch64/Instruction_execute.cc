--- conflicted
+++ resolved
@@ -2525,24 +2525,16 @@
     }
     case Opcode::AArch64_FRSQRTEv1i32: {  // frsqrte sd, sn
       float n = operands[0].get<float>();
-<<<<<<< HEAD
       float estimate = FPRSqrtEstimate<float>(n);
       float out[4] = {estimate, 0.f, 0.f, 0.f};
       results[0] = out;
-=======
-      results[0] = {1.f / sqrtf(n), 256};
->>>>>>> 9e0b874f
       break;
     }
     case Opcode::AArch64_FRSQRTEv1i64: {  // frsqrte dd, dn
       double n = operands[0].get<double>();
-<<<<<<< HEAD
       double estimate = FPRSqrtEstimate<double>(n);
       double out[2] = {estimate, 0.0};
       results[0] = out;
-=======
-      results[0] = {1.0 / ::sqrt(n), 256};
->>>>>>> 9e0b874f
       break;
     }
     case Opcode::AArch64_FRSQRTEv2f32: {  // frsqrte vd.2s, vn.2s
