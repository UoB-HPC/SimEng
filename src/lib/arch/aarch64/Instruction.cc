--- conflicted
+++ resolved
@@ -136,11 +136,7 @@
 
 BranchType Instruction::getBranchType() const { return branchType_; }
 
-<<<<<<< HEAD
-uint64_t Instruction::getKnownTarget() const { return knownOffset_; }
-=======
 int64_t Instruction::getKnownOffset() const { return knownOffset_; }
->>>>>>> 8a15b567
 
 uint16_t Instruction::getGroup() const {
   // Use identifiers to decide instruction group
