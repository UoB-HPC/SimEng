#include <algorithm>
#include <cassert>
#include <vector>

#include "InstructionMetadata.hh"

namespace simeng {
namespace arch {
namespace aarch64 {

Instruction::Instruction(const Architecture& architecture,
                         const InstructionMetadata& metadata,
                         MicroOpInfo microOpInfo)
    : architecture_(architecture),
      metadata_(metadata),
      exception_(metadata.getMetadataException()) {
  exceptionEncountered_ = metadata.getMetadataExceptionEncountered();
  isMicroOp_ = microOpInfo.isMicroOp;
  microOpcode_ = microOpInfo.microOpcode;
  dataSize_ = microOpInfo.dataSize;
  isLastMicroOp_ = microOpInfo.isLastMicroOp;
  microOpIndex_ = microOpInfo.microOpIndex;
  decode();
}

Instruction::Instruction(const Architecture& architecture,
                         const InstructionMetadata& metadata,
                         InstructionException exception)
    : architecture_(architecture), metadata_(metadata) {
  exception_ = exception;
  exceptionEncountered_ = true;
}

InstructionException Instruction::getException() const { return exception_; }

const span<Register> Instruction::getSourceRegisters() const {
  return {const_cast<Register*>(sourceRegisters_.data()),
          sourceRegisters_.size()};
}

const span<RegisterValue> Instruction::getSourceOperands() const {
  return {const_cast<RegisterValue*>(sourceValues_.data()),
          sourceValues_.size()};
}
void Instruction::printInstructionInfo() {
  std::cerr << metadata.mnemonic << " " << metadata.operandStr << std::endl;
}

const span<Register> Instruction::getDestinationRegisters() const {
  // The `destinationRegisterCount` is used here as the span count value because
  // there may be n number of zero registers in the latter indexes of the
  // `destinationRegisters` vector. These cannot be written to and hence
  // shouldn't be included in the returned span.
  return {const_cast<Register*>(destinationRegisters_.data()),
          destinationRegisterCount_};
}
<<<<<<< HEAD
bool Instruction::isSourceOperandReady(int index) const {
  return static_cast<bool>(operands[index]);
=======
bool Instruction::isOperandReady(int index) const {
  return static_cast<bool>(sourceValues_[index]);
>>>>>>> f4bd1efc
}

void Instruction::renameSource(uint16_t i, Register renamed) {
  sourceRegisters_[i] = renamed;
}

void Instruction::renameDestination(uint16_t i, Register renamed) {
  destinationRegisters_[i] = renamed;
}

void Instruction::supplyOperand(uint16_t i, const RegisterValue& value) {
  assert(!canExecute() &&
         "Attempted to provide an operand to a ready-to-execute instruction");
  assert(value.size() > 0 &&
         "Attempted to provide an uninitialised RegisterValue");

  sourceValues_[i] = value;
  sourceOperandsPending_--;
}

void Instruction::supplyData(uint64_t address, const RegisterValue& data) {
  for (size_t i = 0; i < memoryAddresses_.size(); i++) {
    if (memoryAddresses_[i].address == address && !memoryData_[i]) {
      if (!data) {
        // Raise exception for failed read
        // TODO: Move this logic to caller and distinguish between different
        // memory faults (e.g. bus error, page fault, seg fault)
        exception_ = InstructionException::DataAbort;
        exceptionEncountered_ = true;
        memoryData_[i] = RegisterValue(0, memoryAddresses_[i].size);
      } else {
        memoryData_[i] = data;
      }
      dataPending_--;
      return;
    }
  }
}

span<const RegisterValue> Instruction::getData() const {
  return {memoryData_.data(), memoryData_.size()};
}

bool Instruction::canExecute() const { return (sourceOperandsPending_ == 0); }

const span<RegisterValue> Instruction::getResults() const {
  // The `destinationRegisterCount` is used here as the span count value because
  // there may be n number of values attributed to zero registers in the latter
  // indexes of the `results` vector. Zero registers cannot be written to and
  // hence shouldn't be included in the returned span.
  return {const_cast<RegisterValue*>(results_.data()),
          destinationRegisterCount_};
}

bool Instruction::isStoreAddress() const { return isStoreAddress_; }
bool Instruction::isStoreData() const { return isStoreData_; }
bool Instruction::isLoad() const { return isLoad_; }
bool Instruction::isBranch() const { return isBranch_; }

void Instruction::setMemoryAddresses(
    const std::vector<memory::MemoryAccessTarget>& addresses) {
  memoryData_.resize(addresses.size());
  memoryAddresses_ = addresses;
  dataPending_ = addresses.size();
}

void Instruction::setMemoryAddresses(
    std::vector<memory::MemoryAccessTarget>&& addresses) {
  dataPending_ = addresses.size();
  memoryData_.resize(addresses.size());
  memoryAddresses_ = std::move(addresses);
}

void Instruction::setMemoryAddresses(memory::MemoryAccessTarget address) {
  dataPending_ = 1;
  memoryData_.resize(1);
  memoryAddresses_.push_back(address);
}

span<const memory::MemoryAccessTarget> Instruction::getGeneratedAddresses()
    const {
  return {memoryAddresses_.data(), memoryAddresses_.size()};
}

std::tuple<bool, uint64_t> Instruction::checkEarlyBranchMisprediction() const {
  assert(
      !executed_ &&
      "Early branch misprediction check shouldn't be called after execution");

  if (!isBranch()) {
    // Instruction isn't a branch; if predicted as taken, it will require a
    // flush
    return {prediction_.taken, instructionAddress_ + 4};
  }

  // Not enough information to determine this was a misprediction
  return {false, 0};
}

BranchType Instruction::getBranchType() const { return branchType_; }

int64_t Instruction::getKnownOffset() const { return knownOffset_; }

uint16_t Instruction::getGroup() const {
  // Use identifiers to decide instruction group
  // Set base
  uint16_t base = InstructionGroups::INT;
  if (isScalarData_)
    base = InstructionGroups::SCALAR;
  else if (isVectorData_)
    base = InstructionGroups::VECTOR;
  else if (isSVEData_)
    base = InstructionGroups::SVE;
  else if (isSMEData_)
    base = InstructionGroups::SME;

  if (isLoad_) return base + 10;
  if (isStoreAddress_) return base + 11;
  if (isStoreData_) return base + 12;
  if (isBranch_) return InstructionGroups::BRANCH;
  if (isPredicate_) return InstructionGroups::PREDICATE;
  if (isDivideOrSqrt_) return base + 9;
  if (isMultiply_) return base + 8;
  if (isConvert_) return base + 7;
  if (isCompare_) return base + 6;
  if (isLogical_) {
    if (isNoShift_) return base + 5;
    return base + 4;
  }
  if (isNoShift_) return base + 3;
  return base + 2;  // Default return is {Data type}_SIMPLE_ARTH
}

void Instruction::setExecutionInfo(const ExecutionInfo& info) {
  if (isLoad_ || isStoreAddress_) {
    lsqExecutionLatency_ = info.latency;
  } else {
    latency_ = info.latency;
  }
  stallCycles_ = info.stallCycles;
  supportedPorts_ = info.ports;
}

const std::vector<uint16_t>& Instruction::getSupportedPorts() {
  if (supportedPorts_.size() == 0) {
    exception_ = InstructionException::NoAvailablePort;
    exceptionEncountered_ = true;
  }
  return supportedPorts_;
}

const InstructionMetadata& Instruction::getMetadata() const {
  return metadata_;
}

const Architecture& Instruction::getArchitecture() const {
  return architecture_;
}

}  // namespace aarch64
}  // namespace arch
}  // namespace simeng<|MERGE_RESOLUTION|>--- conflicted
+++ resolved
@@ -43,7 +43,7 @@
           sourceValues_.size()};
 }
 void Instruction::printInstructionInfo() {
-  std::cerr << metadata.mnemonic << " " << metadata.operandStr << std::endl;
+  std::cerr << metadata_.mnemonic << " " << metadata_.operandStr << std::endl;
 }
 
 const span<Register> Instruction::getDestinationRegisters() const {
@@ -54,13 +54,8 @@
   return {const_cast<Register*>(destinationRegisters_.data()),
           destinationRegisterCount_};
 }
-<<<<<<< HEAD
 bool Instruction::isSourceOperandReady(int index) const {
-  return static_cast<bool>(operands[index]);
-=======
-bool Instruction::isOperandReady(int index) const {
   return static_cast<bool>(sourceValues_[index]);
->>>>>>> f4bd1efc
 }
 
 void Instruction::renameSource(uint16_t i, Register renamed) {
