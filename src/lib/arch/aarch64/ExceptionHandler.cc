#include "simeng/arch/aarch64/ExceptionHandler.hh"

#include <sys/syscall.h>

#include <iomanip>
#include <iostream>
#include <ostream>

#include "InstructionMetadata.hh"
#include "simeng/ArchitecturalRegisterFileSet.hh"

namespace simeng {
namespace arch {
namespace aarch64 {

ExceptionHandler::ExceptionHandler(
    const std::shared_ptr<simeng::Instruction>& instruction, const Core& core,
    MemoryInterface& memory, kernel::Linux& linux_)
    : instruction_(*static_cast<Instruction*>(instruction.get())),
      core(core),
      memory_(memory),
      linux_(linux_) {
  resumeHandling_ = [this]() { return init(); };
}

bool ExceptionHandler::tick() { return resumeHandling_(); }

bool ExceptionHandler::init() {
  InstructionException exception = instruction_.getException();
  const auto& registerFileSet = core.getArchitecturalRegisterFileSet();

  if (exception == InstructionException::SupervisorCall) {
    // Retrieve syscall ID held in register x8
    auto syscallId =
        registerFileSet.get({RegisterType::GENERAL, 8}).get<uint64_t>();

    ProcessStateChange stateChange;
    switch (syscallId) {
      case 29: {  // ioctl
        int64_t fd = registerFileSet.get(R0).get<int64_t>();
        uint64_t request = registerFileSet.get(R1).get<uint64_t>();
        uint64_t argp = registerFileSet.get(R2).get<uint64_t>();

        std::vector<char> out;
        int64_t retval = linux_.ioctl(fd, request, out);

        assert(out.size() < 256 && "large ioctl() output not implemented");
        uint8_t outSize = static_cast<uint8_t>(out.size());
        stateChange = {ChangeType::REPLACEMENT, {R0}, {retval}};
        stateChange.memoryAddresses.push_back({argp, outSize});
        stateChange.memoryAddressValues.push_back(
            RegisterValue(reinterpret_cast<const char*>(out.data()), outSize));
        break;
      }
      case 46: {  // ftruncate
        uint64_t fd = registerFileSet.get(R0).get<uint64_t>();
        uint64_t length = registerFileSet.get(R1).get<uint64_t>();
        stateChange = {
            ChangeType::REPLACEMENT, {R0}, {linux_.ftruncate(fd, length)}};
        break;
      }
      case 48: {  // faccessat
        int64_t dfd = registerFileSet.get(R0).get<int64_t>();
        uint64_t filenamePtr = registerFileSet.get(R1).get<uint64_t>();
        int64_t mode = registerFileSet.get(R2).get<int64_t>();
        // flag component not used, although function definition includes it
        int64_t flag = 0;

        char* filename = new char[kernel::Linux::LINUX_PATH_MAX];
        return readStringThen(filename, filenamePtr,
                              kernel::Linux::LINUX_PATH_MAX, [=](auto length) {
                                // Invoke the kernel
                                int64_t retval =
                                    linux_.faccessat(dfd, filename, mode, flag);
                                ProcessStateChange stateChange = {
                                    ChangeType::REPLACEMENT, {R0}, {retval}};
                                delete[] filename;
                                return concludeSyscall(stateChange);
                              });
        break;
      }
      case 56: {  // openat
        int64_t dirfd = registerFileSet.get(R0).get<int64_t>();
        uint64_t pathnamePtr = registerFileSet.get(R1).get<uint64_t>();
        int64_t flags = registerFileSet.get(R2).get<int64_t>();
        uint16_t mode = registerFileSet.get(R3).get<uint16_t>();

        char* pathname = new char[kernel::Linux::LINUX_PATH_MAX];
        return readStringThen(pathname, pathnamePtr,
                              kernel::Linux::LINUX_PATH_MAX, [=](auto length) {
                                // Invoke the kernel
                                uint64_t retval =
                                    linux_.openat(dirfd, pathname, flags, mode);
                                ProcessStateChange stateChange = {
                                    ChangeType::REPLACEMENT, {R0}, {retval}};
                                delete[] pathname;
                                return concludeSyscall(stateChange);
                              });
        break;
      }
      case 57: {  // close
        int64_t fd = registerFileSet.get(R0).get<int64_t>();
        stateChange = {ChangeType::REPLACEMENT, {R0}, {linux_.close(fd)}};
        break;
      }
      case 61: {  // getdents64
        int64_t fd = registerFileSet.get(R0).get<int64_t>();
        uint64_t bufPtr = registerFileSet.get(R1).get<uint64_t>();
        uint64_t count = registerFileSet.get(R2).get<uint64_t>();

        return readBufferThen(bufPtr, count, [=]() {
          int64_t totalRead = linux_.getdents64(fd, dataBuffer.data(), count);
          ProcessStateChange stateChange = {
              ChangeType::REPLACEMENT, {R0}, {totalRead}};
          // Check for failure
          if (totalRead < 0) {
            return concludeSyscall(stateChange);
          }

          int64_t bytesRemaining = totalRead;
          // Get pointer and size of the buffer
          uint64_t iDst = bufPtr;
          uint64_t iLength = bytesRemaining;
          if (iLength > bytesRemaining) {
            iLength = bytesRemaining;
          }
          bytesRemaining -= iLength;
          // Write data for this buffer in 128-byte chunks
          auto iSrc = reinterpret_cast<const char*>(dataBuffer.data());
          while (iLength > 0) {
            uint8_t len = iLength > 128 ? 128 : static_cast<uint8_t>(iLength);
            stateChange.memoryAddresses.push_back({iDst, len});
            stateChange.memoryAddressValues.push_back({iSrc, len});
            iDst += len;
            iSrc += len;
            iLength -= len;
          }
          return concludeSyscall(stateChange);
        });
      }
      case 62: {  // lseek
        int64_t fd = registerFileSet.get(R0).get<int64_t>();
        uint64_t offset = registerFileSet.get(R1).get<uint64_t>();
        int64_t whence = registerFileSet.get(R2).get<uint64_t>();
        stateChange = {
            ChangeType::REPLACEMENT, {R0}, {linux_.lseek(fd, offset, whence)}};
        break;
      }
      case 63: {  // read
        int64_t fd = registerFileSet.get(R0).get<int64_t>();
        uint64_t bufPtr = registerFileSet.get(R1).get<uint64_t>();
        uint64_t count = registerFileSet.get(R2).get<uint64_t>();
        return readBufferThen(bufPtr, count, [=]() {
          int64_t totalRead = linux_.read(fd, dataBuffer.data(), count);
          ProcessStateChange stateChange = {
              ChangeType::REPLACEMENT, {R0}, {totalRead}};
          // Check for failure
          if (totalRead < 0) {
            return concludeSyscall(stateChange);
          }

          int64_t bytesRemaining = totalRead;
          // Get pointer and size of the buffer
          uint64_t iDst = bufPtr;
          uint64_t iLength = bytesRemaining;
          if (iLength > bytesRemaining) {
            iLength = bytesRemaining;
          }
          bytesRemaining -= iLength;

          // Write data for this buffer in 128-byte chunks
          auto iSrc = reinterpret_cast<const char*>(dataBuffer.data());
          while (iLength > 0) {
            uint8_t len = iLength > 128 ? 128 : static_cast<uint8_t>(iLength);
            stateChange.memoryAddresses.push_back({iDst, len});
            stateChange.memoryAddressValues.push_back({iSrc, len});
            iDst += len;
            iSrc += len;
            iLength -= len;
          }
          return concludeSyscall(stateChange);
        });
      }
      case 65: {  // readv
        int64_t fd = registerFileSet.get(R0).get<int64_t>();
        uint64_t iov = registerFileSet.get(R1).get<uint64_t>();
        int64_t iovcnt = registerFileSet.get(R2).get<int64_t>();

        // The pointer `iov` points to an array of structures that each contain
        // a pointer to where the data should be written and the number of
        // bytes to write.
        //
        // We're going to queue up two handlers:
        // - First, read the iovec structures that describe each buffer.
        // - Second, invoke the kernel to perform the read operation, and
        //   generate memory write requests for each buffer.

        // Create the second handler in the chain, which invokes the kernel and
        // generates the memory write requests.
        auto invokeKernel = [=]() {
          // The iov structure has been read into `dataBuffer`
          uint64_t* iovdata = reinterpret_cast<uint64_t*>(dataBuffer.data());

          // Allocate buffers to hold the data read by the kernel
          std::vector<std::vector<uint8_t>> buffers(iovcnt);
          for (int64_t i = 0; i < iovcnt; i++) {
            buffers[i].resize(iovdata[i * 2 + 1]);
          }

          // Build new iovec structures using pointers to `dataBuffer` data
          std::vector<uint64_t> iovec(iovcnt * 2);
          for (int64_t i = 0; i < iovcnt; i++) {
            iovec[i * 2 + 0] = reinterpret_cast<uint64_t>(buffers[i].data());
            iovec[i * 2 + 1] = iovdata[i * 2 + 1];
          }

          // Invoke the kernel
          int64_t totalRead = linux_.readv(fd, iovec.data(), iovcnt);
          ProcessStateChange stateChange = {
              ChangeType::REPLACEMENT, {R0}, {totalRead}};

          // Check for failure
          if (totalRead < 0) {
            return concludeSyscall(stateChange);
          }

          // Build list of memory write operations
          int64_t bytesRemaining = totalRead;
          for (int64_t i = 0; i < iovcnt; i++) {
            // Get pointer and size of the buffer
            uint64_t iDst = iovdata[i * 2 + 0];
            uint64_t iLength = iovdata[i * 2 + 1];
            if (iLength > bytesRemaining) {
              iLength = bytesRemaining;
            }
            bytesRemaining -= iLength;

            // Write data for this buffer in 128-byte chunks
            auto iSrc = reinterpret_cast<const char*>(buffers[i].data());
            while (iLength > 0) {
              uint8_t len = iLength > 128 ? 128 : static_cast<uint8_t>(iLength);
              stateChange.memoryAddresses.push_back({iDst, len});
              stateChange.memoryAddressValues.push_back({iSrc, len});
              iDst += len;
              iSrc += len;
              iLength -= len;
            }
          }

          return concludeSyscall(stateChange);
        };

        // Run the buffer read to load the buffer structures, before invoking
        // the kernel.
        return readBufferThen(iov, iovcnt * 16, invokeKernel);
      }
      case 64: {  // write
        int64_t fd = registerFileSet.get(R0).get<int64_t>();
        uint64_t bufPtr = registerFileSet.get(R1).get<uint64_t>();
        uint64_t count = registerFileSet.get(R2).get<uint64_t>();
        return readBufferThen(bufPtr, count, [=]() {
          int64_t retval = linux_.write(fd, dataBuffer.data(), count);
          ProcessStateChange stateChange = {
              ChangeType::REPLACEMENT, {R0}, {retval}};
          return concludeSyscall(stateChange);
        });
      }
      case 66: {  // writev
        int64_t fd = registerFileSet.get(R0).get<int64_t>();
        uint64_t iov = registerFileSet.get(R1).get<uint64_t>();
        int64_t iovcnt = registerFileSet.get(R2).get<int64_t>();

        // The pointer `iov` points to an array of structures that each contain
        // a pointer to the data and the size of the data as an integer.
        //
        // We're going to queue up a chain of handlers:
        // - First, read the iovec structures that describe each buffer.
        // - Next, read the data for each buffer.
        // - Finally, invoke the kernel to perform the write operation.

        // Create the final handler in the chain, which invokes the kernel
        std::function<bool()> last = [=]() {
          // Rebuild the iovec structures using pointers to `dataBuffer` data
          uint64_t* iovdata = reinterpret_cast<uint64_t*>(dataBuffer.data());
          uint8_t* bufferPtr = dataBuffer.data() + iovcnt * 16;
          for (int64_t i = 0; i < iovcnt; i++) {
            iovdata[i * 2 + 0] = reinterpret_cast<uint64_t>(bufferPtr);

            // Get the length of this buffer and add it to the current pointer
            uint64_t len = iovdata[i * 2 + 1];
            bufferPtr += len;
          }

          // Invoke the kernel
          int64_t retval = linux_.writev(fd, dataBuffer.data(), iovcnt);
          ProcessStateChange stateChange = {
              ChangeType::REPLACEMENT, {R0}, {retval}};
          return concludeSyscall(stateChange);
        };

        // Build the chain of buffer loads backwards through the iov buffers
        for (int64_t i = iovcnt - 1; i >= 0; i--) {
          last = [=]() {
            uint64_t* iovdata = reinterpret_cast<uint64_t*>(dataBuffer.data());
            uint64_t ptr = iovdata[i * 2 + 0];
            uint64_t len = iovdata[i * 2 + 1];
            return readBufferThen(ptr, len, last);
          };
        }

        // Run the first buffer read to load the buffer structures, before
        // performing each of the buffer loads.
        return readBufferThen(iov, iovcnt * 16, last);
      }
      case 78: {  // readlinkat
        const auto pathnameAddress = registerFileSet.get(R1).get<uint64_t>();

        // Copy string at `pathnameAddress`
        auto pathname = new char[kernel::Linux::LINUX_PATH_MAX];
        return readStringThen(pathname, pathnameAddress,
                              kernel::Linux::LINUX_PATH_MAX,
                              [this, pathname](auto length) {
                                // Pass the string `readLinkAt`, then destroy
                                // the buffer and resolve the handler.
                                readLinkAt({pathname, length});
                                delete[] pathname;
                                return true;
                              });
      }
      case 79: {  // newfstatat AKA fstatat
        int64_t dfd = registerFileSet.get(R0).get<int64_t>();
        uint64_t filenamePtr = registerFileSet.get(R1).get<uint64_t>();
        uint64_t statbufPtr = registerFileSet.get(R2).get<uint64_t>();
        int64_t flag = registerFileSet.get(R3).get<int64_t>();

        char* filename = new char[kernel::Linux::LINUX_PATH_MAX];
        return readStringThen(
            filename, filenamePtr, kernel::Linux::LINUX_PATH_MAX,
            [=](auto length) {
              // Invoke the kernel
              kernel::stat statOut;
              uint64_t retval = linux_.newfstatat(dfd, filename, statOut, flag);
              ProcessStateChange stateChange = {
                  ChangeType::REPLACEMENT, {R0}, {retval}};
              delete[] filename;
              stateChange.memoryAddresses.push_back(
                  {statbufPtr, sizeof(statOut)});
              stateChange.memoryAddressValues.push_back(statOut);
              return concludeSyscall(stateChange);
            });

        break;
      }
      case 80: {  // fstat
        int64_t fd = registerFileSet.get(R0).get<int64_t>();
        uint64_t statbufPtr = registerFileSet.get(R1).get<uint64_t>();

        kernel::stat statOut;
        stateChange = {
            ChangeType::REPLACEMENT, {R0}, {linux_.fstat(fd, statOut)}};
        stateChange.memoryAddresses.push_back({statbufPtr, sizeof(statOut)});
        stateChange.memoryAddressValues.push_back(statOut);
        break;
      }
      case 94: {  // exit_group
        auto exitCode = registerFileSet.get(R0).get<uint64_t>();
        std::cout << "Received exit_group syscall: terminating with exit code "
                  << exitCode << std::endl;
        return fatal();
      }
      case 96: {  // set_tid_address
        uint64_t ptr = registerFileSet.get(R0).get<uint64_t>();
        stateChange = {
            ChangeType::REPLACEMENT, {R0}, {linux_.setTidAddress(ptr)}};
        break;
      }
      case 98: {  // futex
        // TODO: Functionality temporarily omitted as it is unused within
        // workloads regions of interest and not required for their simulation
        int op = registerFileSet.get(R1).get<int>();
        if (op != 129) {
          printException(instruction_);
          std::cout << "Unsupported arguments for syscall: " << syscallId
                    << std::endl;
          return fatal();
        }
        stateChange = {ChangeType::REPLACEMENT, {R0}, {1ull}};
        break;
      }
      case 99: {  // set_robust_list
        // TODO: Functionality temporarily omitted as it is unused within
        // workloads regions of interest and not required for their simulation
        stateChange = {ChangeType::REPLACEMENT, {R0}, {0ull}};
        break;
      }
      case 113: {  // clock_gettime
        uint64_t clkId = registerFileSet.get(R0).get<uint64_t>();
        uint64_t systemTimer = core.getSystemTimer();

        uint64_t seconds;
        uint64_t nanoseconds;
        uint64_t retval =
            linux_.clockGetTime(clkId, systemTimer, seconds, nanoseconds);
        stateChange = {ChangeType::REPLACEMENT, {R0}, {retval}};

        uint64_t timespecPtr = registerFileSet.get(R1).get<uint64_t>();
        stateChange.memoryAddresses.push_back({timespecPtr, 8});
        stateChange.memoryAddressValues.push_back(seconds);
        stateChange.memoryAddresses.push_back({timespecPtr + 8, 8});
        stateChange.memoryAddressValues.push_back(nanoseconds);
        break;
      }
      case 122: {  // sched_setaffinity
        pid_t pid = registerFileSet.get(R0).get<pid_t>();
        size_t cpusetsize = registerFileSet.get(R1).get<size_t>();
        uint64_t mask = registerFileSet.get(R2).get<uint64_t>();

        int64_t retval = linux_.schedSetAffinity(pid, cpusetsize, mask);
        stateChange = {ChangeType::REPLACEMENT, {R0}, {retval}};
        break;
      }
      case 123: {  // sched_getaffinity
        pid_t pid = registerFileSet.get(R0).get<pid_t>();
        size_t cpusetsize = registerFileSet.get(R1).get<size_t>();
        uint64_t mask = registerFileSet.get(R2).get<uint64_t>();
        int64_t bitmask = linux_.schedGetAffinity(pid, cpusetsize, mask);
        // If returned bitmask is 0, assume an error
        if (bitmask > 0) {
          // Currently, only a single CPU bitmask is supported
          if (bitmask != 1) {
            printException(instruction_);
            std::cout
                << "Unexpected CPU affinity mask returned in exception handler"
                << std::endl;
            return fatal();
          }
          uint64_t retval = (pid == 0) ? 1 : 0;
          stateChange = {ChangeType::REPLACEMENT, {R0}, {retval}};
          stateChange.memoryAddresses.push_back({mask, 1});
          stateChange.memoryAddressValues.push_back(bitmask);
        } else {
          stateChange = {ChangeType::REPLACEMENT, {R0}, {-1ll}};
        }
        break;
      }
      case 131: {  // tgkill
        // TODO: Functionality temporarily omitted since simeng only has a
        // single thread at the moment
        stateChange = {ChangeType::REPLACEMENT, {R0}, {0ull}};
        break;
      }
      case 134: {  // rt_sigaction
        // TODO: Implement syscall logic. Ignored for now as it's assumed the
        // current use of this syscall is to setup error handlers. Simualted
        // code is expected to work so no need for these handlers.
        stateChange = {ChangeType::REPLACEMENT, {R0}, {0ull}};
        break;
      }
      case 135: {  // rt_sigprocmask
        // TODO: Implement syscall logic. Ignored for now as it's assumed the
        // current use of this syscall is to setup error handlers. Simualted
        // code is expected to work so no need for these handlers.
        stateChange = {ChangeType::REPLACEMENT, {R0}, {0ull}};
        break;
      }
      case 160: {  // uname
        const uint64_t base = registerFileSet.get(R0).get<uint64_t>();
        const uint8_t len =
            65;  // Reserved length of each string field in Linux
        const char sysname[] = "Linux";
        const char nodename[] = "simeng.hpc.cs.bris.ac.uk";
        const char release[] = "4.14.0";
        const char version[] = "#1 SimEng Mon Apr 29 16:28:37 UTC 2019";
        const char machine[] = "aarch64";

        stateChange = {ChangeType::REPLACEMENT,
                       {R0},
                       {0ull},
                       {{base, sizeof(sysname)},
                        {base + len, sizeof(nodename)},
                        {base + (len * 2), sizeof(release)},
                        {base + (len * 3), sizeof(version)},
                        {base + (len * 4), sizeof(machine)}},
                       {RegisterValue(sysname), RegisterValue(nodename),
                        RegisterValue(release), RegisterValue(version),
                        RegisterValue(machine)}};
        break;
      }
      case 165: {  // getrusage
        int who = registerFileSet.get(R0).get<int>();
        uint64_t usagePtr = registerFileSet.get(R1).get<uint64_t>();

        kernel::rusage usageOut;
        stateChange = {
            ChangeType::REPLACEMENT, {R0}, {linux_.getrusage(who, usageOut)}};
        stateChange.memoryAddresses.push_back({usagePtr, sizeof(usageOut)});
        stateChange.memoryAddressValues.push_back(usageOut);
        break;
      }
      case 169: {  // gettimeofday
        uint64_t tvPtr = registerFileSet.get(R0).get<uint64_t>();
        uint64_t tzPtr = registerFileSet.get(R1).get<uint64_t>();
        uint64_t systemTimer = core.getSystemTimer();

        kernel::timeval tv;
        kernel::timeval tz;
        int64_t retval = linux_.gettimeofday(systemTimer, tvPtr ? &tv : nullptr,
                                             tzPtr ? &tz : nullptr);
        stateChange = {ChangeType::REPLACEMENT, {R0}, {retval}};
        if (tvPtr) {
          stateChange.memoryAddresses.push_back({tvPtr, 16});
          stateChange.memoryAddressValues.push_back(tv);
        }
        if (tzPtr) {
          stateChange.memoryAddresses.push_back({tzPtr, 16});
          stateChange.memoryAddressValues.push_back(tz);
        }
        break;
      }
      // TODO : as SimEng is single threaded, TID is same as PID.
      // When SimEng becomes multi-threaded this syscall needs
      // updating.
      case 178:  // gettid
      case 172:  // getpid
        stateChange = {ChangeType::REPLACEMENT, {R0}, {linux_.getpid()}};
        break;
      case 174:  // getuid
        stateChange = {ChangeType::REPLACEMENT, {R0}, {linux_.getuid()}};
        break;
      case 175:  // geteuid
        stateChange = {ChangeType::REPLACEMENT, {R0}, {linux_.geteuid()}};
        break;
      case 176:  // getgid
        stateChange = {ChangeType::REPLACEMENT, {R0}, {linux_.getgid()}};
        break;
      case 177:  // getegid
        stateChange = {ChangeType::REPLACEMENT, {R0}, {linux_.getegid()}};
        break;
      case 179:  // sysinfo
        stateChange = {ChangeType::REPLACEMENT, {R0}, {0ull}};
        break;
      case 214: {  // brk
        auto result = linux_.brk(registerFileSet.get(R0).get<uint64_t>());
        stateChange = {
            ChangeType::REPLACEMENT, {R0}, {static_cast<uint64_t>(result)}};
        break;
      }
      case 210: {  // shutdown
        // TODO: Functionality omitted - returns -38 (errno 38, function not
        // implemented) is to mimic the behaviour on isambard and avoid an
        // unrecognised syscall error
        stateChange = {
            ChangeType::REPLACEMENT, {R0}, {static_cast<int64_t>(-38)}};
        break;
      }
      case 215: {  // munmap
        uint64_t addr = registerFileSet.get(R0).get<uint64_t>();
        size_t length = registerFileSet.get(R1).get<size_t>();

        int64_t result = linux_.munmap(addr, length);
        stateChange = {ChangeType::REPLACEMENT, {R0}, {result}};
        break;
      }
      case 222: {  // mmap
        uint64_t addr = registerFileSet.get(R0).get<uint64_t>();
        size_t length = registerFileSet.get(R1).get<size_t>();
        int prot = registerFileSet.get(R2).get<int>();
        int flags = registerFileSet.get(R3).get<int>();
        int fd = registerFileSet.get(R4).get<int>();
        off_t offset = registerFileSet.get(R5).get<off_t>();

        // Currently, only support mmap from a malloc() call whose arguments
        // match the first condition
        if (addr == 0 && flags == 34 && fd == -1 && offset == 0) {
          uint64_t result = linux_.mmap(addr, length, prot, flags, fd, offset);
          // An allocation of 0 signifies a failed allocation, return value from
          // syscall is changed to -1
          if (result == 0) {
            stateChange = {
                ChangeType::REPLACEMENT, {R0}, {static_cast<int64_t>(-1)}};
          } else {
            stateChange = {ChangeType::REPLACEMENT, {R0}, {result}};
          }
          break;
        } else {
          printException(instruction_);
          std::cout << "Unsupported arguments for syscall: " << syscallId
                    << std::endl;
          return fatal();
        }
      }
      case 226: {  // mprotect
        // mprotect is not supported
        // always return zero to indicate success
        stateChange = {ChangeType::REPLACEMENT, {R0}, {0ull}};
        break;
      }
      case 261: {  // prlimit64
        // TODO: Functionality temporarily omitted as it is unused within
        // workloads regions of interest and not required for their simulation
        stateChange = {ChangeType::REPLACEMENT, {R0}, {0ull}};
        break;
      }
      case 278: {  // getrandom
<<<<<<< HEAD
        // TODO: Functionality temporarily omitted as it is unused within
        // workloads regions of interest and not required for their simulation
        stateChange = {ChangeType::REPLACEMENT, {R0}, {0ull}};
        break;
      }
=======
        // TODO: support flags argument

        // seed random numbers
        srand(clock());

        // Write <buflen> random bytes to buf
        uint64_t bufPtr = registerFileSet.get(R0).get<uint64_t>();
        size_t buflen = registerFileSet.get(R1).get<size_t>();

        char buf[buflen];
        for (size_t i = 0; i < buflen; i++) {
          buf[i] = (uint8_t)rand();
        }

        stateChange = {ChangeType::REPLACEMENT, {R0}, {(uint64_t)buflen}};

        stateChange.memoryAddresses.push_back({bufPtr, (uint8_t)buflen});
        stateChange.memoryAddressValues.push_back(RegisterValue(buf, buflen));

        break;
      }
      case 293:  // rseq
      {
        stateChange = {ChangeType::REPLACEMENT, {R0}, {0ull}};
        break;
      }

>>>>>>> a0002ca3
      default:
        printException(instruction_);
        std::cout << "Unrecognised syscall: " << syscallId << std::endl;
        return fatal();
    }

    return concludeSyscall(stateChange);
  }

  printException(instruction_);
  return fatal();
}

bool ExceptionHandler::readStringThen(char* buffer, uint64_t address,
                                      int maxLength,
                                      std::function<bool(size_t length)> then,
                                      int offset) {
  if (maxLength <= 0) {
    return then(offset);
  }

  if (offset == -1) {
    // First call; trigger read for address 0
    memory_.requestRead({address + offset + 1, 1});
    resumeHandling_ = [=]() {
      return readStringThen(buffer, address, maxLength, then, offset + 1);
    };
    return false;
  }

  // Search completed memory requests for the needed data
  bool found = false;
  for (const auto& response : memory_.getCompletedReads()) {
    if (response.target.address == address + offset) {
      // TODO: Detect and handle any faults
      assert(response.data && "Memory read failed");
      buffer[offset] = response.data.get<char>();
      found = true;
      break;
    }
  }
  memory_.clearCompletedReads();

  if (!found) {
    // Leave this handler in place to call again
    return false;
  }

  if (buffer[offset] == '\0') {
    // End of string; call onwards
    return then(offset);
  }

  if (offset + 1 == maxLength) {
    // Reached max length; call onwards
    return then(maxLength);
  }

  // Queue up read for next character
  memory_.requestRead({address + offset + 1, 1});
  resumeHandling_ = [=]() {
    return readStringThen(buffer, address, maxLength, then, offset + 1);
  };
  return false;
}

void ExceptionHandler::readLinkAt(span<char> path) {
  if (path.size() == kernel::Linux::LINUX_PATH_MAX) {
    // TODO: Handle LINUX_PATH_MAX case
    std::cout << "Path exceeds LINUX_PATH_MAX" << std::endl;
    fatal();
    return;
  }

  const auto& registerFileSet = core.getArchitecturalRegisterFileSet();
  const auto dirfd = registerFileSet.get(R0).get<int64_t>();
  const auto bufAddress = registerFileSet.get(R2).get<uint64_t>();
  const auto bufSize = registerFileSet.get(R3).get<uint64_t>();

  char buffer[kernel::Linux::LINUX_PATH_MAX];
  auto result = linux_.readlinkat(dirfd, path.data(), buffer, bufSize);

  if (result < 0) {
    // TODO: Handle error case
    std::cout << "Error generated by readlinkat" << std::endl;
    fatal();
    return;
  }

  auto bytesCopied = static_cast<uint64_t>(result);

  ProcessStateChange stateChange = {ChangeType::REPLACEMENT, {R0}, {result}};

  // Slice the returned path into <256-byte chunks for writing
  const char* bufPtr = buffer;
  for (size_t i = 0; i < bytesCopied; i += 256) {
    uint8_t size = std::min<uint64_t>(bytesCopied - i, 256ul);
    stateChange.memoryAddresses.push_back({bufAddress + i, size});
    stateChange.memoryAddressValues.push_back(RegisterValue(bufPtr, size));
  }

  concludeSyscall(stateChange);
}

bool ExceptionHandler::readBufferThen(uint64_t ptr, uint64_t length,
                                      std::function<bool()> then,
                                      bool firstCall) {
  // If first call, trigger read for first entry and set self as handler
  if (firstCall) {
    if (length == 0) {
      return then();
    }

    // Request a read of up to 128 bytes
    uint64_t numBytes = std::min<uint64_t>(length, 128);
    memory_.requestRead({ptr, static_cast<uint8_t>(numBytes)},
                        instruction_.getSequenceId());
    resumeHandling_ = [=]() {
      return readBufferThen(ptr, length, then, false);
    };
  }

  // Check whether read has completed
  auto completedReads = memory_.getCompletedReads();
  auto response =
      std::find_if(completedReads.begin(), completedReads.end(),
                   [&](const MemoryReadResult& response) {
                     return response.requestId == instruction_.getSequenceId();
                   });
  if (response == completedReads.end()) {
    return false;
  }

  // Append data to buffer
  assert(response->data && "unhandled failed read in exception handler");
  uint8_t bytesRead = response->target.size;
  const uint8_t* data = response->data.getAsVector<uint8_t>();
  dataBuffer.insert(dataBuffer.end(), data, data + bytesRead);
  memory_.clearCompletedReads();

  // If there is more data, rerun this function for next chunk
  if (bytesRead < length) {
    return readBufferThen(ptr + bytesRead, length - bytesRead, then, true);
  }

  // All done - call onwards
  return then();
}

bool ExceptionHandler::concludeSyscall(ProcessStateChange& stateChange) {
  uint64_t nextInstructionAddress = instruction_.getInstructionAddress() + 4;
  result_ = {false, nextInstructionAddress, stateChange};
  return true;
}

const ExceptionResult& ExceptionHandler::getResult() const { return result_; }

void ExceptionHandler::printException(const Instruction& insn) const {
  auto exception = insn.getException();
  std::cout << std::endl;
  std::cout << "Encountered ";
  switch (exception) {
    case InstructionException::EncodingUnallocated:
      std::cout << "illegal instruction";
      break;
    case InstructionException::ExecutionNotYetImplemented:
      std::cout << "execution not-yet-implemented";
      break;
    case InstructionException::MisalignedPC:
      std::cout << "misaligned program counter";
      break;
    case InstructionException::DataAbort:
      std::cout << "data abort";
      break;
    case InstructionException::SupervisorCall:
      std::cout << "supervisor call";
      break;
    case InstructionException::HypervisorCall:
      std::cout << "hypervisor call";
      break;
    case InstructionException::SecureMonitorCall:
      std::cout << "secure monitor call";
      break;
    case InstructionException::NoAvailablePort:
      std::cout << "unsupported execution port";
      break;
    case InstructionException::UnmappedSysReg:
      std::cout << "unmapped system register";
      break;
    default:
      std::cout << "unknown (id: " << static_cast<unsigned int>(exception)
                << ")";
  }
  std::cout << " exception\n";

  std::cout << "  Generated by instruction: \n"
            << "    0x" << std::hex << std::setfill('0') << std::setw(16)
            << insn.getInstructionAddress() << ": ";

  auto& metadata = insn.getMetadata();
  for (uint8_t byte : metadata.encoding) {
    std::cout << std::setfill('0') << std::setw(2)
              << static_cast<unsigned int>(byte) << " ";
  }
  std::cout << std::dec << "    ";
  if (exception == InstructionException::EncodingUnallocated) {
    std::cout << "<unknown>";
  } else {
    std::cout << metadata.mnemonic << " " << metadata.operandStr;
  }
  std::cout << "\n      opcode ID: " << metadata.opcode;
  std::cout << std::endl;
}

bool ExceptionHandler::fatal() {
  result_ = {true, 0, {}};
  return true;
}

}  // namespace aarch64
}  // namespace arch
}  // namespace simeng<|MERGE_RESOLUTION|>--- conflicted
+++ resolved
@@ -602,13 +602,6 @@
         break;
       }
       case 278: {  // getrandom
-<<<<<<< HEAD
-        // TODO: Functionality temporarily omitted as it is unused within
-        // workloads regions of interest and not required for their simulation
-        stateChange = {ChangeType::REPLACEMENT, {R0}, {0ull}};
-        break;
-      }
-=======
         // TODO: support flags argument
 
         // seed random numbers
@@ -636,7 +629,6 @@
         break;
       }
 
->>>>>>> a0002ca3
       default:
         printException(instruction_);
         std::cout << "Unrecognised syscall: " << syscallId << std::endl;
