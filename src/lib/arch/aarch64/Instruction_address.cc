#include <cmath>

#include "InstructionMetadata.hh"
#include "simeng/arch/aarch64/Instruction.hh"

namespace simeng {
namespace arch {
namespace aarch64 {

span<const MemoryAccessTarget> Instruction::generateAddresses() {
  assert((isLoad() || isStore()) &&
         "generateAddresses called on non-load-or-store instruction");

  switch (metadata.opcode) {
    case Opcode::AArch64_LD1i32: {  // ld1 {vt.s}[index], [xn]
      setMemoryAddresses({{operands[1].get<uint64_t>(), 4}});
      break;
    }
    case Opcode::AArch64_LD1i64: {  // ld1 {vt.d}[index], [xn]
      setMemoryAddresses({{operands[1].get<uint64_t>(), 8}});
      break;
    }
    case Opcode::AArch64_LD1i64_POST: {  // ld1 {vt.d}[index], [xn], #8
      setMemoryAddresses({{operands[1].get<uint64_t>(), 8}});
      break;
    }
    case Opcode::AArch64_LD1RD_IMM: {  // ld1rd {zt.d}, pg/z, [xn, #imm]
      const uint64_t* p = operands[0].getAsVector<uint64_t>();
      for (int i = 0; i < 4; i++) {
        if (p[i] != 0) {
          setMemoryAddresses(
              {{operands[1].get<uint64_t>() + metadata.operands[2].mem.disp,
                8}});
          break;
        }
      }
      break;
    }
    case Opcode::AArch64_LD1RW_IMM: {  // ld1rw {zt.s}, pg/z, [xn, #imm]
      const uint64_t* p = operands[0].getAsVector<uint64_t>();
      for (int i = 0; i < 4; i++) {
        if (p[i] != 0) {
          setMemoryAddresses(
              {{operands[1].get<uint64_t>() + metadata.operands[2].mem.disp,
                4}});
          break;
        }
      }
      break;
    }
    case Opcode::AArch64_LD1Rv4s: {  // ld1r {vt.4s}, [xn]
      setMemoryAddresses({{operands[1].get<uint64_t>(), 16}});
      break;
    }
    case Opcode::AArch64_LD1Rv4s_POST: {  // ld1r {vt.4s}, [xn], #imm
      setMemoryAddresses({{operands[1].get<uint64_t>(), 16}});
      break;
    }
    case Opcode::AArch64_LD1Twov16b: {  // ld1 {vt1.16b, vt2.16b}, [xn]
      uint64_t base = operands[0].get<uint64_t>();
      setMemoryAddresses({{base, 16}, {base + 16, 16}});
      break;
    }
    case Opcode::AArch64_LD1Twov16b_POST: {  // ld1 {vt1.16b, vt2.16b}, [xn],
                                             //   #imm
      uint64_t base = operands[0].get<uint64_t>();
      setMemoryAddresses({{base, 16}, {base + 16, 16}});
      break;
    }
    case Opcode::AArch64_LD1B: {  // ld1b {zt.b}, pg/z, [xn, xm]
      const uint64_t* p = operands[0].getAsVector<uint64_t>();
      const uint64_t VL_bits = 512;
      const uint8_t partition_num = VL_bits / 8;

      const uint64_t base = operands[1].get<uint64_t>();
      const uint64_t offset = operands[2].get<uint64_t>();

      std::vector<MemoryAccessTarget> addresses;
      addresses.reserve(partition_num);

      for (int i = 0; i < partition_num; i++) {
        uint64_t shifted_active = std::pow(2, i);
        if (p[i / 64] & shifted_active) {
          addresses.push_back({base + (offset + i), 1});
        }
      }

      setMemoryAddresses(std::move(addresses));
      break;
    }
    case Opcode::AArch64_LD1D: {  // ld1d {zt.d}, pg/z, [xn, xm, lsl #3]
      const uint64_t* p = operands[0].getAsVector<uint64_t>();
      const uint64_t VL_bits = 512;
      const uint8_t partition_num = VL_bits / 64;

      const uint64_t base = operands[1].get<uint64_t>();
      const uint64_t offset = operands[2].get<uint64_t>();

      std::vector<MemoryAccessTarget> addresses;
      addresses.reserve(partition_num);

      for (int i = 0; i < partition_num; i++) {
        uint64_t shifted_active = std::pow(2, (i * 8));
        if (p[i / 8] & shifted_active) {
          addresses.push_back({base + ((offset + i) * 8), 8});
        }
      }

      setMemoryAddresses(std::move(addresses));
      break;
    }
    case Opcode::AArch64_LD1D_IMM_REAL: {  // ld1d {zt.d}, pg/z, [xn{, #imm, mul
                                           // vl}]
      const uint64_t* p = operands[0].getAsVector<uint64_t>();
      const uint64_t VL_bits = 512;
      const uint8_t partition_num = VL_bits / 64;

      const uint64_t base = operands[1].get<uint64_t>();
      const uint64_t offset =
          static_cast<uint64_t>(metadata.operands[2].mem.disp);

      std::vector<MemoryAccessTarget> addresses;
      addresses.reserve(partition_num);

      uint64_t addr = base + (offset * partition_num * 8);

      for (int i = 0; i < partition_num; i++) {
        uint64_t shifted_active = std::pow(2, (i * 8));
        if (p[i / 8] & shifted_active) {
          addresses.push_back({addr, 8});
        }
        addr += 8;
      }

      setMemoryAddresses(std::move(addresses));
      break;
    }
    case Opcode::AArch64_LD1W: {  // ld1w {zt.s}, pg/z, [xn, xm, lsl #2]
      const uint64_t* p = operands[0].getAsVector<uint64_t>();
      const uint64_t VL_bits = 512;
      const uint8_t partition_num = VL_bits / 32;

      const uint64_t base = operands[1].get<uint64_t>();
      const uint64_t offset = operands[2].get<uint64_t>();

      std::vector<MemoryAccessTarget> addresses;
      addresses.reserve(partition_num);

      for (int i = 0; i < partition_num; i++) {
        uint64_t shifted_active = std::pow(2, (i * 4));
        if (p[i / 16] & shifted_active) {
          addresses.push_back({base + ((offset + i) * 4), 4});
        }
      }

      setMemoryAddresses(std::move(addresses));
      break;
    }
    case Opcode::AArch64_LD1W_IMM_REAL: {  // ld1w {zt.s}, pg/z, [xn{, #imm, mul
                                           // vl}]
      const uint64_t* p = operands[0].getAsVector<uint64_t>();
      const uint64_t VL_bits = 512;
      const uint8_t partition_num = VL_bits / 32;

      const uint64_t base = operands[1].get<uint64_t>();
      const uint64_t offset =
          static_cast<uint64_t>(metadata.operands[2].mem.disp);

      std::vector<MemoryAccessTarget> addresses;
      addresses.reserve(partition_num);

      uint64_t addr = base + (offset * partition_num * 4);

      for (int i = 0; i < partition_num; i++) {
        uint64_t shifted_active = std::pow(2, (i * 4));
        if (p[i / 16] & shifted_active) {
          addresses.push_back({addr, 4});
        }
        addr += 4;
      }

      setMemoryAddresses(std::move(addresses));
      break;
    }
    case Opcode::AArch64_LD2Twov4s_POST: {  // ld2 {vt1.4s, vt2.4s}, [xn], #imm
      const uint64_t base = operands[2].get<uint64_t>();
      setMemoryAddresses({{base, 16}, {base + 16, 16}});
      break;
    }
    case Opcode::AArch64_LDADDLW:  // ldaddl ws, wt, [xn]
      [[fallthrough]];
    case Opcode::AArch64_LDADDW: {  // ldadd ws, wt, [xn]
      setMemoryAddresses({{operands[1].get<uint64_t>(), 4}});
      break;
    }
    case Opcode::AArch64_LDARW: {  // ldar wt, [xn]
      setMemoryAddresses({{operands[0].get<uint64_t>(), 4}});
      break;
    }
    case Opcode::AArch64_LDAXRW: {  // ldaxr wd, [xn]
      setMemoryAddresses({{operands[0].get<uint64_t>(), 4}});
      break;
    }
    case Opcode::AArch64_LDAXRX: {  // ldaxr xd, [xn]
      setMemoryAddresses({{operands[0].get<uint64_t>(), 8}});
      break;
    }
    case Opcode::AArch64_LDRBBpost: {  // ldrb wt, [xn], #imm
      setMemoryAddresses({{operands[0].get<uint64_t>(), 1}});
      break;
    }
    case Opcode::AArch64_LDRBBpre: {  // ldrb wt, [xn, #imm]!
      setMemoryAddresses(
          {{operands[0].get<uint64_t>() + metadata.operands[1].mem.disp, 1}});
      break;
    }
    case Opcode::AArch64_LDRBBroW: {  // ldrb wt,
                                      //  [xn, wm{, extend {#amount}}]
      uint64_t offset =
          extendOffset(operands[1].get<uint32_t>(), metadata.operands[1]);
      setMemoryAddresses({{operands[0].get<uint64_t>() + offset, 1}});
      break;
    }
    case Opcode::AArch64_LDRBBroX: {  // ldrb wt,
                                      //  [xn, xm{, extend {#amount}}]
      uint64_t offset =
          extendOffset(operands[1].get<uint64_t>(), metadata.operands[1]);
      setMemoryAddresses({{operands[0].get<uint64_t>() + offset, 1}});
      break;
    }
    case Opcode::AArch64_LDRBBui: {  // ldrb wt, [xn, #imm]
      setMemoryAddresses(
          {{operands[0].get<uint64_t>() + metadata.operands[1].mem.disp, 1}});
      break;
    }
    case Opcode::AArch64_LDRDpost: {  // ldr dt, [xn], #imm
      setMemoryAddresses({{operands[0].get<uint64_t>(), 8}});
      break;
    }
    case Opcode::AArch64_LDRDpre: {  // ldr dt, [xn, #imm]!
      setMemoryAddresses(
          {{operands[0].get<uint64_t>() + metadata.operands[1].mem.disp, 8}});
      break;
    }
    case Opcode::AArch64_LDRDroW: {  // ldr dt, [xn, wm{, extend {amount}}]
      uint64_t offset =
          extendOffset(operands[1].get<uint32_t>(), metadata.operands[1]);
      setMemoryAddresses({{operands[0].get<uint64_t>() + offset, 8}});
      break;
    }
    case Opcode::AArch64_LDRDroX: {  // ldr dt, [xn, xm{, extend {amount}}]
      uint64_t offset =
          extendOffset(operands[1].get<uint64_t>(), metadata.operands[1]);
      setMemoryAddresses({{operands[0].get<uint64_t>() + offset, 8}});
      break;
    }
    case Opcode::AArch64_LDRDui: {  // ldr dt, [xn, #imm] {
      setMemoryAddresses(
          {{operands[0].get<uint64_t>() + metadata.operands[1].mem.disp, 8}});
      break;
    }
    case Opcode::AArch64_LDRHHpost: {  // ldrh wt, [xn], #imm
      setMemoryAddresses({{operands[0].get<uint64_t>(), 2}});
      break;
    }
    case Opcode::AArch64_LDRHHpre: {  // ldrh wt, [xn, #imm]!
      setMemoryAddresses(
          {{operands[0].get<uint64_t>() + metadata.operands[1].mem.disp, 2}});
      break;
    }
    case Opcode::AArch64_LDRHHroW: {  // ldrh wt, [xn, wm{, extend {#amount}}]
      uint64_t offset =
          extendOffset(operands[1].get<uint64_t>(), metadata.operands[1]);
      setMemoryAddresses({{operands[0].get<uint64_t>() + offset, 2}});
      break;
    }
    case Opcode::AArch64_LDRHHroX: {  // ldrh wt, [xn, xm{, extend {#amount}}]
      uint64_t offset =
          extendOffset(operands[1].get<uint64_t>(), metadata.operands[1]);
      setMemoryAddresses({{operands[0].get<uint64_t>() + offset, 2}});
      break;
    }
    case Opcode::AArch64_LDRHHui: {  // ldrh wt, [xn, #imm]
      setMemoryAddresses(
          {{operands[0].get<uint64_t>() + metadata.operands[1].mem.disp, 2}});
      break;
    }
    case Opcode::AArch64_LDRQpost: {  // ldr qt, [xn], #imm
      setMemoryAddresses({{operands[0].get<uint64_t>(), 16}});
      break;
    }
    case Opcode::AArch64_LDRQroX: {  // ldr qt, [xn, xm{, extend {#amount}}]
      uint64_t offset =
          extendOffset(operands[1].get<uint64_t>(), metadata.operands[1]);
      setMemoryAddresses({{operands[0].get<uint64_t>() + offset, 16}});
      break;
    }
    case Opcode::AArch64_LDRQui: {  // ldr qt, [xn, #imm] {
      setMemoryAddresses(
          {{operands[0].get<uint64_t>() + metadata.operands[1].mem.disp, 16}});
      break;
    }
    case Opcode::AArch64_LDRSpost: {  // ldr st, [xn], #imm
      setMemoryAddresses({{operands[0].get<uint64_t>(), 4}});
      break;
    }
    case Opcode::AArch64_LDRSpre: {  // ldr st, [xn, #imm]!
      setMemoryAddresses(
          {{operands[0].get<uint64_t>() + metadata.operands[1].mem.disp, 4}});
      break;
    }
    case Opcode::AArch64_LDRSroW: {  // ldr st, [xn, wm{, extend {#amount}}]
      uint64_t offset =
          extendOffset(operands[1].get<uint64_t>(), metadata.operands[1]);
      setMemoryAddresses({{operands[0].get<uint64_t>() + offset, 4}});
      break;
    }
    case Opcode::AArch64_LDRSroX: {  // ldr st, [xn, xm{, extend {#amount}}]
      uint64_t offset =
          extendOffset(operands[1].get<uint64_t>(), metadata.operands[1]);
      setMemoryAddresses({{operands[0].get<uint64_t>() + offset, 4}});
      break;
    }
    case Opcode::AArch64_LDRSui: {  // ldr st, [xn, #imm] {
      setMemoryAddresses(
          {{operands[0].get<uint64_t>() + metadata.operands[1].mem.disp, 4}});
      break;
    }
    case Opcode::AArch64_LDRSWl: {  // ldrsw xt, #imm
      setMemoryAddresses({{metadata.operands[1].imm + instructionAddress_, 4}});
      break;
    }
    case Opcode::AArch64_LDRWpost: {  // ldr wt, [xn], #imm
      setMemoryAddresses({{operands[0].get<uint64_t>(), 4}});
      break;
    }
    case Opcode::AArch64_LDRWpre: {  // ldr wt, [xn, #imm]!
      setMemoryAddresses(
          {{operands[0].get<uint64_t>() + metadata.operands[1].mem.disp, 4}});
      break;
    }
    case Opcode::AArch64_LDRWroW: {  // ldr wt, [xn, wm{, extend {#amount}}]
      uint64_t offset =
          extendOffset(operands[1].get<uint32_t>(), metadata.operands[1]);
      setMemoryAddresses({{operands[0].get<uint64_t>() + offset, 4}});
      break;
    }
    case Opcode::AArch64_LDRWroX: {  // ldr wt, [xn, xm{, extend {#amount}}]
      uint64_t offset =
          extendOffset(operands[1].get<uint64_t>(), metadata.operands[1]);
      setMemoryAddresses({{operands[0].get<uint64_t>() + offset, 4}});
      break;
    }
    case Opcode::AArch64_LDRWui: {  // ldr wt, [xn, #imm]
      setMemoryAddresses(
          {{operands[0].get<uint64_t>() + metadata.operands[1].mem.disp, 4}});
      break;
    }
    case Opcode::AArch64_LDRXl: {  // ldr xt, #imm
      setMemoryAddresses({{metadata.operands[1].imm + instructionAddress_, 8}});
      break;
    }
    case Opcode::AArch64_LDRXpost: {  // ldr xt, [xn], #imm
      setMemoryAddresses({{operands[0].get<uint64_t>(), 8}});
      break;
    }
    case Opcode::AArch64_LDRXpre: {  // ldr xt, [xn, #imm]!
      setMemoryAddresses(
          {{operands[0].get<uint64_t>() + metadata.operands[1].mem.disp, 8}});
      break;
    }
    case Opcode::AArch64_LDRXroW: {  // ldr xt, [xn, wn{, extend {#amount}}]
      uint64_t offset =
          extendOffset(operands[1].get<uint32_t>(), metadata.operands[1]);
      setMemoryAddresses({{operands[0].get<uint64_t>() + offset, 8}});
      break;
    }
    case Opcode::AArch64_LDRXroX: {  // ldr xt, [xn, xn{, extend {#amount}}]
      uint64_t offset =
          extendOffset(operands[1].get<uint64_t>(), metadata.operands[1]);
      setMemoryAddresses({{operands[0].get<uint64_t>() + offset, 8}});
      break;
    }
    case Opcode::AArch64_LDRXui: {  // ldr xt, [xn, #imm]
      setMemoryAddresses(
          {{operands[0].get<uint64_t>() + metadata.operands[1].mem.disp, 8}});
      break;
    }
    case Opcode::AArch64_LDR_PXI: {  // ldr pt, [xn{, #imm, mul vl}]
      const uint64_t PL_bits = 64;
      const uint8_t partition_num = PL_bits / 8;

      const uint64_t base = operands[0].get<uint64_t>();
      const uint64_t offset =
          static_cast<uint64_t>(metadata.operands[1].mem.disp);

      std::vector<MemoryAccessTarget> addresses(partition_num);

      uint64_t addr = base + (offset * partition_num);

      for (int i = 0; i < partition_num; i++) {
        addresses[i] = {addr, 1};
        addr += 1;
      }

      setMemoryAddresses(std::move(addresses));
      break;
    }
    case Opcode::AArch64_LDR_ZXI: {  // ldr zt, [xn{, #imm, mul vl}]
      const uint64_t VL_bits = 512;
      const uint8_t partition_num = VL_bits / 8;

      const uint64_t base = operands[0].get<uint64_t>();
      const uint64_t offset =
          static_cast<uint64_t>(metadata.operands[1].mem.disp);

      std::vector<MemoryAccessTarget> addresses(partition_num);

      uint64_t addr = base + (offset * partition_num);
      for (int i = 0; i < partition_num; i++) {
        addresses[i] = {addr, 1};
        addr += 1;
      }

      setMemoryAddresses(std::move(addresses));
      break;
    }
    case Opcode::AArch64_LDNPSi: {  // ldnp st1, st2, [xn, #imm]
      uint64_t base =
          operands[0].get<uint64_t>() + metadata.operands[2].mem.disp;
      setMemoryAddresses({{base, 4}, {base + 4, 4}});
      break;
    }
    case Opcode::AArch64_LDPDi: {  // ldp dt1, dt2, [xn, #imm]
      uint64_t base =
          operands[0].get<uint64_t>() + metadata.operands[2].mem.disp;
      setMemoryAddresses({{base, 8}, {base + 8, 8}});
      break;
    }
    case Opcode::AArch64_LDPDpost: {  // ldp dt1, dt2, [xn], #imm
      uint64_t base = operands[0].get<uint64_t>();
      setMemoryAddresses({{base, 8}, {base + 8, 8}});
      break;
    }
    case Opcode::AArch64_LDPDpre: {  // ldp dt1, dt2, [xn, #imm]
      uint64_t base =
          operands[0].get<uint64_t>() + metadata.operands[2].mem.disp;
      setMemoryAddresses({{base, 8}, {base + 8, 8}});
      break;
    }
    case Opcode::AArch64_LDPQi: {  // ldp qt1, qt2, [xn, #imm]
      uint64_t base =
          operands[0].get<uint64_t>() + metadata.operands[2].mem.disp;
      setMemoryAddresses({{base, 16}, {base + 16, 16}});
      break;
    }
    case Opcode::AArch64_LDPQpost: {  // ldp qt1, qt2, [xn], #imm
      uint64_t base = operands[0].get<uint64_t>();
      setMemoryAddresses({{base, 16}, {base + 16, 16}});
      break;
    }
    case Opcode::AArch64_LDPQpre: {  // ldp qt1, qt2, [xn, #imm]!
      uint64_t base =
          operands[0].get<uint64_t>() + metadata.operands[2].mem.disp;
      setMemoryAddresses({{base, 16}, {base + 16, 16}});
      break;
    }
    case Opcode::AArch64_LDPSi: {  // ldp st1, st2, [xn, #imm]
      uint64_t base =
          operands[0].get<uint64_t>() + metadata.operands[2].mem.disp;
      setMemoryAddresses({{base, 4}, {base + 4, 4}});
      break;
    }
    case Opcode::AArch64_LDPWi: {  // ldp wt1, wt2, [xn, #imm]
      uint64_t base =
          operands[0].get<uint64_t>() + metadata.operands[2].mem.disp;
      setMemoryAddresses({{base, 4}, {base + 4, 4}});
      break;
    }
    case Opcode::AArch64_LDPXi: {  // ldp xt1, xt2, [xn, #imm]
      uint64_t base =
          operands[0].get<uint64_t>() + metadata.operands[2].mem.disp;
      setMemoryAddresses({{base, 8}, {base + 8, 8}});
      break;
    }
    case Opcode::AArch64_LDPXpost: {  // ldp xt1, xt2, [xn], #imm
      uint64_t base = operands[0].get<uint64_t>();
      setMemoryAddresses({{base, 8}, {base + 8, 8}});
      break;
    }
    case Opcode::AArch64_LDPXpre: {  // ldp xt1, xt2, [xn, #imm]!
      uint64_t base =
          operands[0].get<uint64_t>() + metadata.operands[2].mem.disp;
      setMemoryAddresses({{base, 8}, {base + 8, 8}});
      break;
    }
    case Opcode::AArch64_LDRSBWroX: {  // ldrsb wt, [xn, xm{, extend {#amount}}]
      uint64_t offset =
          extendOffset(operands[1].get<uint64_t>(), metadata.operands[1]);
      setMemoryAddresses({{operands[0].get<uint64_t>() + offset, 1}});
      break;
    }
    case Opcode::AArch64_LDRSBWui: {  // ldrsb xt, [xn, #imm]
      setMemoryAddresses(
          {{operands[0].get<uint64_t>() + metadata.operands[1].mem.disp, 1}});
      break;
    }
    case Opcode::AArch64_LDRSBXui: {  // ldrsb xt, [xn, #imm]
      setMemoryAddresses(
          {{operands[0].get<uint64_t>() + metadata.operands[1].mem.disp, 1}});
      break;
    }
    case Opcode::AArch64_LDRSHWroW: {  // ldrsh wt, [xn, wm{, extend {#amount}}]
      uint64_t offset =
          extendOffset(operands[1].get<uint32_t>(), metadata.operands[1]);
      setMemoryAddresses({{operands[0].get<uint64_t>() + offset, 2}});
      break;
    }
    case Opcode::AArch64_LDRSHWroX: {  // ldrsh wt, [xn, xm{, extend {#amount}}]
      uint64_t offset =
          extendOffset(operands[1].get<uint64_t>(), metadata.operands[1]);
      setMemoryAddresses({{operands[0].get<uint64_t>() + offset, 2}});
      break;
    }
    case Opcode::AArch64_LDRSHWui: {  // ldrsh wt, [xn, #imm]
      setMemoryAddresses(
          {{operands[0].get<uint64_t>() + metadata.operands[1].mem.disp, 2}});
      break;
    }
    case Opcode::AArch64_LDRSHXroW: {  // ldrsh xt, [xn, wm{, extend {#amount}}]
      uint64_t offset =
          extendOffset(operands[1].get<uint32_t>(), metadata.operands[1]);
      setMemoryAddresses({{operands[0].get<uint64_t>() + offset, 2}});
      break;
    }
    case Opcode::AArch64_LDRSHXroX: {  // ldrsh xt, [xn, xm{, extend {#amount}}]
      uint64_t offset =
          extendOffset(operands[1].get<uint64_t>(), metadata.operands[1]);
      setMemoryAddresses({{operands[0].get<uint64_t>() + offset, 2}});
      break;
    }
    case Opcode::AArch64_LDRSHXui: {  // ldrsh xt, [xn, #imm]
      setMemoryAddresses(
          {{operands[0].get<uint64_t>() + metadata.operands[1].mem.disp, 2}});
      break;
    }
    case Opcode::AArch64_LDRSWpost: {  // ldrsw xt, [xn], #simm
      setMemoryAddresses({{operands[0].get<uint64_t>(), 4}});
      break;
    }
    case Opcode::AArch64_LDRSWroX: {  // ldrsw xt, [xn, xm{, extend {#amount}}]
      uint64_t offset =
          extendOffset(operands[1].get<uint64_t>(), metadata.operands[1]);
      setMemoryAddresses({{operands[0].get<uint64_t>() + offset, 4}});
      break;
    }
    case Opcode::AArch64_LDRSWui: {  // ldrsw xt, [xn{, #pimm}]
      uint64_t base =
          operands[0].get<uint64_t>() + metadata.operands[1].mem.disp;
      setMemoryAddresses({{base, 4}});
      break;
    }
    case Opcode::AArch64_LDURBBi: {  // ldurb wt, [xn, #imm]
      setMemoryAddresses(
          {{operands[0].get<uint64_t>() + metadata.operands[1].mem.disp, 1}});
      break;
    }
    case Opcode::AArch64_LDURDi: {  // ldur dt, [xn, #imm]
      setMemoryAddresses(
          {{operands[0].get<uint64_t>() + metadata.operands[1].mem.disp, 8}});
      break;
    }
    case Opcode::AArch64_LDURHHi: {  // ldurh wt, [xn, #imm]
      setMemoryAddresses(
          {{operands[0].get<uint64_t>() + metadata.operands[1].mem.disp, 2}});
      break;
    }
    case Opcode::AArch64_LDURQi: {  // ldur qt, [xn, #imm]
      setMemoryAddresses(
          {{operands[0].get<uint64_t>() + metadata.operands[1].mem.disp, 16}});
      break;
    }
    case Opcode::AArch64_LDURSWi: {  // ldursw xt, [xn, #imm]
      setMemoryAddresses(
          {{operands[0].get<uint64_t>() + metadata.operands[1].mem.disp, 4}});
      break;
    }
    case Opcode::AArch64_LDURWi: {  // ldur wt, [xn, #imm]
      setMemoryAddresses(
          {{operands[0].get<uint64_t>() + metadata.operands[1].mem.disp, 4}});
      break;
    }
    case Opcode::AArch64_LDURXi: {  // ldur xt, [xn, #imm]
      setMemoryAddresses(
          {{operands[0].get<uint64_t>() + metadata.operands[1].mem.disp, 8}});
      break;
    }
    case Opcode::AArch64_LDXRW: {  // ldxr wt, [xn]
      setMemoryAddresses({{operands[0].get<uint64_t>(), 4}});
      break;
    }
    case Opcode::AArch64_LDXRX: {  // ldxr xt, [xn]
      setMemoryAddresses({{operands[0].get<uint64_t>(), 8}});
      break;
    }
    case Opcode::AArch64_PRFMui: {  // prfm op, [xn, xm{, extend {#amount}}]
      // TODO: Implement prefetching
      break;
    }
    case Opcode::AArch64_ST1B: {  // st1b {zt.b}, pg, [xn, xm]
      const uint64_t* p = operands[1].getAsVector<uint64_t>();
      const uint64_t VL_bits = 512;
      const uint8_t partition_num = VL_bits / 8;

      const uint64_t base = operands[2].get<uint64_t>();
      const uint64_t offset = operands[3].get<uint64_t>();

      std::vector<MemoryAccessTarget> addresses;
      addresses.reserve(partition_num);

      for (int i = 0; i < partition_num; i++) {
        uint64_t shifted_active = std::pow(2, i);
        if (p[i / 64] & shifted_active) {
          addresses.push_back({base + (offset + i), 1});
        }
      }

      setMemoryAddresses(std::move(addresses));
      break;
    }
    case Opcode::AArch64_ST1D: {  // st1d {zt.d}, pg, [xn, xm, lsl #3]
      const uint64_t* p = operands[1].getAsVector<uint64_t>();
      const uint64_t VL_bits = 512;
      const uint8_t partition_num = VL_bits / 64;

      const uint64_t base = operands[2].get<uint64_t>();
      const uint64_t offset = operands[3].get<uint64_t>();

      std::vector<MemoryAccessTarget> addresses;
      addresses.reserve(partition_num);

      for (int i = 0; i < partition_num; i++) {
        uint64_t shifted_active = std::pow(2, (i * 8));
        if (p[i / 8] & shifted_active) {
          addresses.push_back({base + ((offset + i) * 8), 8});
        }
      }

      setMemoryAddresses(addresses);
      break;
    }
    case Opcode::AArch64_ST1D_IMM: {  // st1d {zt.d}, pg, [xn{, #imm, mul vl}]
      const uint64_t* p = operands[1].getAsVector<uint64_t>();
      const uint64_t VL_bits = 512;
      const uint8_t partition_num = VL_bits / 64;

      const uint64_t base = operands[2].get<uint64_t>();
      const uint64_t offset =
          static_cast<uint64_t>(metadata.operands[2].mem.disp);

      std::vector<MemoryAccessTarget> addresses;
      addresses.reserve(partition_num);

      uint64_t addr = base + (offset * partition_num * 8);

      for (int i = 0; i < partition_num; i++) {
        uint64_t shifted_active = std::pow(2, (i * 8));
        if (p[i / 8] & shifted_active) {
          addresses.push_back({addr, 8});
        }
        addr += 8;
      }

      setMemoryAddresses(std::move(addresses));
      break;
    }
    case Opcode::AArch64_ST1W: {  // st1w {zt.s}, pg, [xn, xm, lsl #2]
      const uint64_t* p = operands[1].getAsVector<uint64_t>();
      const uint64_t VL_bits = 512;
      const uint8_t partition_num = VL_bits / 32;

      const uint64_t base = operands[2].get<uint64_t>();
      const uint64_t offset = operands[3].get<uint64_t>();

      std::vector<MemoryAccessTarget> addresses;
      addresses.reserve(partition_num);

      for (int i = 0; i < partition_num; i++) {
        uint64_t shifted_active = std::pow(2, (i * 4));
        if (p[i / 16] & shifted_active) {
          addresses.push_back({base + ((offset + i) * 4), 4});
        }
      }

      setMemoryAddresses(std::move(addresses));
      break;
    }
    case Opcode::AArch64_ST1W_IMM: {  // st1w {zt.s}, pg, [xn{, #imm, mul vl}]
      const uint64_t* p = operands[1].getAsVector<uint64_t>();
      const uint64_t VL_bits = 512;
      const uint8_t partition_num = VL_bits / 32;

      const uint64_t base = operands[2].get<uint64_t>();
      const uint64_t offset =
          static_cast<uint64_t>(metadata.operands[2].mem.disp);

      std::vector<MemoryAccessTarget> addresses;
      addresses.reserve(partition_num);

      uint64_t addr = base + (offset * partition_num * 4);

      for (int i = 0; i < partition_num; i++) {
        uint64_t shifted_active = std::pow(2, (i * 4));
        if (p[i / 16] & shifted_active) {
          addresses.push_back({addr, 4});
        }
        addr += 4;
      }
      setMemoryAddresses(std::move(addresses));
      break;
    }
    case Opcode::AArch64_ST1Twov16b: {  // st1v {vt.16b, vt2.16b}, [xn]
      const uint64_t base = operands[2].get<uint64_t>();
<<<<<<< HEAD
      setMemoryAddresses({{base, 16}, {base + 16, 16}});
=======
      std::vector<MemoryAccessTarget> addresses;
      addresses.reserve(32);

      for (int i = 0; i < 32; i++) {
        addresses.push_back({base + i, 1});
      }
      setMemoryAddresses(std::move(addresses));
>>>>>>> 9e0b874f
      break;
    }
    case Opcode::AArch64_ST1i8_POST:
      [[fallthrough]];
    case Opcode::AArch64_ST1i8: {  // st1 {vt.b}[index], [xn]
      setMemoryAddresses({{operands[1].get<uint64_t>(), 1}});
      break;
    }
    case Opcode::AArch64_ST1i16_POST:
      [[fallthrough]];
    case Opcode::AArch64_ST1i16: {  // st1 {vt.h}[index], [xn]
      setMemoryAddresses({{operands[1].get<uint64_t>(), 2}});
      break;
    }
    case Opcode::AArch64_ST1i32_POST:
      [[fallthrough]];
    case Opcode::AArch64_ST1i32: {  // st1 {vt.s}[index], [xn]
      setMemoryAddresses({{operands[1].get<uint64_t>(), 4}});
      break;
    }
    case Opcode::AArch64_ST1i64_POST:
      [[fallthrough]];
    case Opcode::AArch64_ST1i64: {  // st1 {vt.d}[index], [xn]
      setMemoryAddresses({{operands[1].get<uint64_t>(), 8}});
      break;
    }
    case Opcode::AArch64_ST2Twov4s_POST: {  // st2 {vt1.4s, vt2.4s}, [xn], #imm
      const uint64_t base = operands[2].get<uint64_t>();
      std::vector<MemoryAccessTarget> addresses;
      addresses.reserve(8);
      for (int i = 0; i < 8; i++) {
        addresses.push_back({base + 4 * i, 4});
      }
      setMemoryAddresses(std::move(addresses));
      break;
    }
    case Opcode::AArch64_STLRB: {  // stlrb wt, [xn]
      setMemoryAddresses({{operands[1].get<uint64_t>(), 1}});
      break;
    }
    case Opcode::AArch64_STLRW: {  // stlr wt, [xn]
      setMemoryAddresses({{operands[1].get<uint64_t>(), 4}});
      break;
    }
    case Opcode::AArch64_STLXRW: {  // stlxr ws, wt, [xn]
      setMemoryAddresses({{operands[1].get<uint64_t>(), 4}});
      break;
    }
    case Opcode::AArch64_STLXRX: {  // stlxr ws, xt, [xn]
      setMemoryAddresses({{operands[1].get<uint64_t>(), 8}});
      break;
    }
    case Opcode::AArch64_STPDi: {  // stp dt1, dt2, [xn, #imm]
      uint64_t base =
          operands[2].get<uint64_t>() + metadata.operands[2].mem.disp;
      setMemoryAddresses({{base, 8}, {base + 8, 8}});
      break;
    }
    case Opcode::AArch64_STPDpost: {  // stp dt1, dt2, [xn], #imm
      uint64_t base = operands[2].get<uint64_t>();
      setMemoryAddresses({{base, 8}, {base + 8, 8}});
      break;
    }
    case Opcode::AArch64_STPDpre: {  // stp dt1, dt2, [xn, #imm]!
      uint64_t base =
          operands[2].get<uint64_t>() + metadata.operands[2].mem.disp;
      setMemoryAddresses({{base, 8}, {base + 8, 8}});
      break;
    }
    case Opcode::AArch64_STPSi: {  // stp st1, st2, [xn, #imm]
      uint64_t base =
          operands[2].get<uint64_t>() + metadata.operands[2].mem.disp;
      setMemoryAddresses({{base, 4}, {base + 4, 4}});
      break;
    }
    case Opcode::AArch64_STPSpost: {  // stp st1, st2, [xn], #imm
      uint64_t base = operands[2].get<uint64_t>();
      setMemoryAddresses({{base, 4}, {base + 4, 4}});
      break;
    }
    case Opcode::AArch64_STPSpre: {  // stp st1, st2, [xn, #imm]!
      uint64_t base =
          operands[2].get<uint64_t>() + metadata.operands[2].mem.disp;
      setMemoryAddresses({{base, 4}, {base + 4, 4}});
      break;
    }
    case Opcode::AArch64_STPXi: {  // stp xt1, xt2, [xn, #imm]
      uint64_t base =
          operands[2].get<uint64_t>() + metadata.operands[2].mem.disp;
      setMemoryAddresses({{base, 8}, {base + 8, 8}});
      break;
    }
    case Opcode::AArch64_STPXpost: {  // stp xt1, xt2, [xn], #imm
      uint64_t base = operands[2].get<uint64_t>();
      setMemoryAddresses({{base, 8}, {base + 8, 8}});
      break;
    }
    case Opcode::AArch64_STPXpre: {  // stp xt1, xt2, [xn, #imm]!
      uint64_t base =
          operands[2].get<uint64_t>() + metadata.operands[2].mem.disp;
      setMemoryAddresses({{base, 8}, {base + 8, 8}});
      break;
    }
    case Opcode::AArch64_STPQi: {  // stp qt1, qt2, [xn, #imm]
      uint64_t base =
          operands[2].get<uint64_t>() + metadata.operands[2].mem.disp;
      setMemoryAddresses({{base, 16}, {base + 16, 16}});
      break;
    }
    case Opcode::AArch64_STPQpre: {  // stp qt1, qt2, [xn, #imm]!
      uint64_t base =
          operands[2].get<uint64_t>() + metadata.operands[2].mem.disp;
      setMemoryAddresses({{base, 16}, {base + 16, 16}});
      break;
    }
    case Opcode::AArch64_STPQpost: {  // stp qt1, qt2, [xn], #imm
      uint64_t base = operands[2].get<uint64_t>();
      setMemoryAddresses({{base, 16}, {base + 16, 16}});
      break;
    }
    case Opcode::AArch64_STPWi: {  // stp wt1, wt2, [xn, #imm]
      uint64_t base =
          operands[2].get<uint64_t>() + metadata.operands[2].mem.disp;
      setMemoryAddresses({{base, 4}, {base + 4, 4}});
      break;
    }
    case Opcode::AArch64_STRBBpost: {  // strb wd, [xn], #imm
      setMemoryAddresses({{operands[1].get<uint64_t>(), 1}});
      break;
    }
    case Opcode::AArch64_STRBBpre: {  // strb wd, [xn, #imm]!
      setMemoryAddresses(
          {{operands[1].get<uint64_t>() + metadata.operands[1].mem.disp, 1}});
      break;
    }
    case Opcode::AArch64_STRBBroW: {  // strb wd,
                                      //  [xn, wm{, extend {#amount}}]
      uint64_t offset =
          extendOffset(operands[2].get<uint32_t>(), metadata.operands[1]);
      setMemoryAddresses({{operands[1].get<uint64_t>() + offset, 1}});
      break;
    }
    case Opcode::AArch64_STRBBroX: {  // strb wd,
                                      //  [xn, xm{, extend {#amount}}]
      uint64_t offset =
          extendOffset(operands[2].get<uint64_t>(), metadata.operands[1]);
      setMemoryAddresses({{operands[1].get<uint64_t>() + offset, 1}});
      break;
    }
    case Opcode::AArch64_STRBBui: {  // strb wd, [xn, #imm]
      setMemoryAddresses(
          {{operands[1].get<uint64_t>() + metadata.operands[1].mem.disp, 1}});
      break;
    }
    case Opcode::AArch64_STRDpost: {  // str dt, [xn], #imm
      setMemoryAddresses({{operands[1].get<uint64_t>(), 8}});
      break;
    }
    case Opcode::AArch64_STRDpre: {  // str dd, [xn, #imm]!
      setMemoryAddresses(
          {{operands[1].get<uint64_t>() + metadata.operands[1].mem.disp, 8}});
      break;
    }
    case Opcode::AArch64_STRDroW: {  // str dt, [xn, wm{, extend {#amount}}]
      uint64_t offset =
          extendOffset(operands[2].get<uint32_t>(), metadata.operands[1]);
      setMemoryAddresses({{operands[1].get<uint64_t>() + offset, 8}});
      break;
    }
    case Opcode::AArch64_STRDroX: {  // str dt, [xn, xm{, extend {#amount}}]
      uint64_t offset =
          extendOffset(operands[2].get<uint64_t>(), metadata.operands[1]);
      setMemoryAddresses({{operands[1].get<uint64_t>() + offset, 8}});
      break;
    }
    case Opcode::AArch64_STRDui: {  // str dt, [xn, #imm]
      setMemoryAddresses(
          {{operands[1].get<uint64_t>() + metadata.operands[1].mem.disp, 8}});
      break;
    }
    case Opcode::AArch64_STRHHpost: {  // strh wt, [xn], #imm
      setMemoryAddresses({{operands[1].get<uint64_t>(), 2}});
      break;
    }
    case Opcode::AArch64_STRHHpre: {  // strh wd, [xn, #imm]!
      setMemoryAddresses(
          {{operands[1].get<uint64_t>() + metadata.operands[1].mem.disp, 2}});
      break;
    }
    case Opcode::AArch64_STRHHroW: {  // strh wd,
                                      //  [xn, wm{, extend {#amount}}]
      uint64_t offset =
          extendOffset(operands[2].get<uint32_t>(), metadata.operands[1]);
      setMemoryAddresses({{operands[1].get<uint64_t>() + offset, 2}});
      break;
    }
    case Opcode::AArch64_STRHHroX: {  // strh wd,
                                      //  [xn, xm{, extend {#amount}}]
      uint64_t offset =
          extendOffset(operands[2].get<uint64_t>(), metadata.operands[1]);
      setMemoryAddresses({{operands[1].get<uint64_t>() + offset, 2}});
      break;
    }
    case Opcode::AArch64_STRHHui: {  // strh wt, [xn, #imm]
      setMemoryAddresses(
          {{operands[1].get<uint64_t>() + metadata.operands[1].mem.disp, 2}});
      break;
    }
    case Opcode::AArch64_STRQpost: {  // str qt, [xn], #imm
      setMemoryAddresses({{operands[1].get<uint64_t>(), 16}});
      break;
    }
    case Opcode::AArch64_STRQpre: {  // str qt, [xn, #imm]!
      setMemoryAddresses(
          {{operands[1].get<uint64_t>() + metadata.operands[1].mem.disp, 16}});
      break;
    }
    case Opcode::AArch64_STRQroX: {  // str qt, [xn, xm{, extend {#amount}}]
      uint64_t offset =
          extendOffset(operands[2].get<uint64_t>(), metadata.operands[1]);
      setMemoryAddresses({{operands[1].get<uint64_t>() + offset, 16}});
      break;
    }
    case Opcode::AArch64_STRQui: {  // str qt, [xn, #imm]
      setMemoryAddresses(
          {{operands[1].get<uint64_t>() + metadata.operands[1].mem.disp, 16}});
      break;
    }
    case Opcode::AArch64_STRSpost: {  // str st, [xn], #imm
      setMemoryAddresses({{operands[1].get<uint64_t>(), 4}});
      break;
    }
    case Opcode::AArch64_STRSpre: {  // str sd, [xn, #imm]!
      setMemoryAddresses(
          {{operands[1].get<uint64_t>() + metadata.operands[1].mem.disp, 4}});
      break;
    }
    case Opcode::AArch64_STRSroW: {  // str st, [xn, wm{, extend {#amount}}]
      uint64_t offset =
          extendOffset(operands[2].get<uint32_t>(), metadata.operands[1]);
      setMemoryAddresses({{operands[1].get<uint64_t>() + offset, 4}});
      break;
    }
    case Opcode::AArch64_STRSroX: {  // str st, [xn, xm{, extend {#amount}}]
      uint64_t offset =
          extendOffset(operands[2].get<uint64_t>(), metadata.operands[1]);
      setMemoryAddresses({{operands[1].get<uint64_t>() + offset, 4}});
      break;
    }
    case Opcode::AArch64_STRSui: {  // str st, [xn, #imm]
      setMemoryAddresses(
          {{operands[1].get<uint64_t>() + metadata.operands[1].mem.disp, 4}});
      break;
    }
    case Opcode::AArch64_STRWpost: {  // str wt, [xn], #imm
      setMemoryAddresses({{operands[1].get<uint64_t>(), 4}});
      break;
    }
    case Opcode::AArch64_STRWpre: {  // str wd, [xn, #imm]!
      setMemoryAddresses(
          {{operands[1].get<uint64_t>() + metadata.operands[1].mem.disp, 4}});
      break;
    }
    case Opcode::AArch64_STRWroW: {  // str wd, [xn, wm{, extend {#amount}}]
      uint64_t offset =
          extendOffset(operands[2].get<uint32_t>(), metadata.operands[1]);
      setMemoryAddresses({{operands[1].get<uint64_t>() + offset, 4}});
      break;
    }
    case Opcode::AArch64_STRWroX: {  // str wt, [xn, xm{, extend {#amount}}]
      uint64_t offset =
          extendOffset(operands[2].get<uint64_t>(), metadata.operands[1]);
      setMemoryAddresses({{operands[1].get<uint64_t>() + offset, 4}});
      break;
    }
    case Opcode::AArch64_STRWui: {  // str wt, [xn, #imm]
      setMemoryAddresses(
          {{operands[1].get<uint64_t>() + metadata.operands[1].mem.disp, 4}});
      break;
    }
    case Opcode::AArch64_STRXpost: {  // str xt, [xn], #imm
      setMemoryAddresses({{operands[1].get<uint64_t>(), 8}});
      break;
    }
    case Opcode::AArch64_STRXpre: {  // str xd, [xn, #imm]!
      setMemoryAddresses(
          {{operands[1].get<uint64_t>() + metadata.operands[1].mem.disp, 8}});
      break;
    }
    case Opcode::AArch64_STRXroW: {  // str xd, [xn, wm{, extend {#amount}}]
      uint64_t offset =
          extendOffset(operands[2].get<uint32_t>(), metadata.operands[1]);
      setMemoryAddresses({{operands[1].get<uint64_t>() + offset, 8}});
      break;
    }
    case Opcode::AArch64_STRXroX: {  // str xt, [xn, xm{, extend {#amount}}]
      uint64_t offset =
          extendOffset(operands[2].get<uint64_t>(), metadata.operands[1]);
      setMemoryAddresses({{operands[1].get<uint64_t>() + offset, 8}});
      break;
    }
    case Opcode::AArch64_STRXui: {  // str xt, [xn, #imm]
      setMemoryAddresses(
          {{operands[1].get<uint64_t>() + metadata.operands[1].mem.disp, 8}});
      break;
    }
    case Opcode::AArch64_STR_PXI: {  // str pt, [xn{, #imm, mul vl}]
      const uint64_t PL_bits = 64;
      const uint8_t partition_num = PL_bits / 8;

      const uint64_t base = operands[1].get<uint64_t>();
      const uint64_t offset =
          static_cast<uint64_t>(metadata.operands[1].mem.disp);

      std::vector<MemoryAccessTarget> addresses(partition_num);

      uint64_t addr = base + (offset * partition_num);

      for (int i = 0; i < partition_num; i++) {
        addresses[i] = {addr, 1};
        addr += 1;
      }

      setMemoryAddresses(std::move(addresses));
      break;
    }
    case Opcode::AArch64_STR_ZXI: {  // str zt, [xn{, #imm, mul vl}]
      const uint64_t VL_bits = 512;
      const uint8_t partition_num = VL_bits / 8;

      const uint64_t base = operands[1].get<uint64_t>();
      const uint64_t offset =
          static_cast<uint64_t>(metadata.operands[1].mem.disp);

      std::vector<MemoryAccessTarget> addresses(partition_num);

      uint64_t addr = base + (offset * partition_num);
      for (int i = 0; i < partition_num; i++) {
        addresses[i] = {addr, 1};
        addr += 1;
      }

      setMemoryAddresses(std::move(addresses));
      break;
    }
    case Opcode::AArch64_STURBBi: {  // sturb wd, [xn, #imm]
      setMemoryAddresses(
          {{operands[1].get<uint64_t>() + metadata.operands[1].mem.disp, 1}});
      break;
    }
    case Opcode::AArch64_STURDi: {  // stur dt, [xn, #imm]
      setMemoryAddresses(
          {{operands[1].get<uint64_t>() + metadata.operands[1].mem.disp, 8}});
      break;
    }
    case Opcode::AArch64_STURHHi: {  // sturh wt, [xn, #imm]
      setMemoryAddresses(
          {{operands[1].get<uint64_t>() + metadata.operands[1].mem.disp, 2}});
      break;
    }
    case Opcode::AArch64_STURQi: {  // stur qt, [xn, #imm]
      setMemoryAddresses(
          {{operands[1].get<uint64_t>() + metadata.operands[1].mem.disp, 16}});
      break;
    }
    case Opcode::AArch64_STURSi: {  // stur st, [xn, #imm]
      setMemoryAddresses(
          {{operands[1].get<uint64_t>() + metadata.operands[1].mem.disp, 4}});
      break;
    }
    case Opcode::AArch64_STURWi: {  // stur wt, [xn, #imm]
      setMemoryAddresses(
          {{operands[1].get<uint64_t>() + metadata.operands[1].mem.disp, 4}});
      break;
    }
    case Opcode::AArch64_STURXi: {  // stur xt, [xn, #imm]
      setMemoryAddresses(
          {{operands[1].get<uint64_t>() + metadata.operands[1].mem.disp, 8}});
      break;
    }
    case Opcode::AArch64_STXRW: {  // stxr ws, wt, [xn]
      setMemoryAddresses({{operands[1].get<uint64_t>(), 4}});
      break;
    }
    case Opcode::AArch64_STXRX: {  // stxr ws, xt, [xn]
      setMemoryAddresses({{operands[1].get<uint64_t>(), 8}});
      break;
    }
    default:
      exceptionEncountered_ = true;
      exception_ = InstructionException::ExecutionNotYetImplemented;
      break;
  }
  return getGeneratedAddresses();
}

}  // namespace aarch64
}  // namespace arch
}  // namespace simeng<|MERGE_RESOLUTION|>--- conflicted
+++ resolved
@@ -721,17 +721,7 @@
     }
     case Opcode::AArch64_ST1Twov16b: {  // st1v {vt.16b, vt2.16b}, [xn]
       const uint64_t base = operands[2].get<uint64_t>();
-<<<<<<< HEAD
       setMemoryAddresses({{base, 16}, {base + 16, 16}});
-=======
-      std::vector<MemoryAccessTarget> addresses;
-      addresses.reserve(32);
-
-      for (int i = 0; i < 32; i++) {
-        addresses.push_back({base + i, 1});
-      }
-      setMemoryAddresses(std::move(addresses));
->>>>>>> 9e0b874f
       break;
     }
     case Opcode::AArch64_ST1i8_POST:
