--- conflicted
+++ resolved
@@ -296,7 +296,6 @@
   }
 }
 
-<<<<<<< HEAD
 std::vector<RegisterFileStructure>
 Architecture::getConfigPhysicalRegisterStructure(YAML::Node config) const {
   return {
@@ -304,7 +303,8 @@
       {256, config["Register-Set"]["FloatingPoint/SVE-Count"].as<uint16_t>()},
       {32, config["Register-Set"]["Predicate-Count"].as<uint16_t>()},
       {1, config["Register-Set"]["Conditional-Count"].as<uint16_t>()},
-      {8, getNumSystemRegisters()}};
+      {8, getNumSystemRegisters()},
+      {256, config["Register-Set"]["MatrixRow-Count"].as<uint16_t>()}};
 }
 
 std::vector<uint16_t> Architecture::getConfigPhysicalRegisterQuantities(
@@ -313,17 +313,17 @@
           config["Register-Set"]["FloatingPoint/SVE-Count"].as<uint16_t>(),
           config["Register-Set"]["Predicate-Count"].as<uint16_t>(),
           config["Register-Set"]["Conditional-Count"].as<uint16_t>(),
-          getNumSystemRegisters()};
-=======
-/** The SVCR value is stored in Architecture to allow the value to be retrieved
- * within execution pipeline.
- * This prevents adding an implicit operand to every SME instruction; reducing
- * the amount of complexity when implementing SME execution logic. */
+          getNumSystemRegisters(),
+          config["Register-Set"]["MatrixRow-Count"].as<uint16_t>()};
+}
+/** The SVCR value is stored in Architecture to allow the value to be
+ * retrieved within execution pipeline. This prevents adding an implicit
+ * operand to every SME instruction; reducing the amount of complexity when
+ * implementing SME execution logic. */
 uint64_t Architecture::getSVCRval() const { return SVCRval_; }
 
 void Architecture::setSVCRval(const uint64_t newVal) const {
   SVCRval_ = newVal;
->>>>>>> 4165d09f
 }
 
 }  // namespace aarch64
