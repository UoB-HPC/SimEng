--- conflicted
+++ resolved
@@ -364,7 +364,6 @@
   }
 
   if ((Opcode::RISCV_MUL <= metadata.opcode &&
-<<<<<<< HEAD
        metadata.opcode <= Opcode::RISCV_MULW) ||
       (Opcode::RISCV_FMADD_D <= metadata.opcode &&
        metadata.opcode <= Opcode::RISCV_FMADD_S) ||
@@ -372,7 +371,7 @@
        metadata.opcode <= Opcode::RISCV_FMUL_S) ||
       (Opcode::RISCV_FNMADD_D <= metadata.opcode &&
        metadata.opcode <= Opcode::RISCV_FNMSUB_S)) {
-    // Compare instructions
+    // Multiply instructions
     isMultiply_ = true;
   }
 
@@ -384,7 +383,7 @@
        metadata.opcode <= Opcode::RISCV_FDIV_S) ||
       (Opcode::RISCV_FSQRT_D <= metadata.opcode &&
        metadata.opcode <= Opcode::RISCV_FSQRT_S)) {
-    // Compare instructions
+    // Divide instructions
     isDivide_ = true;
   }
 
@@ -400,21 +399,6 @@
     }
   }
 
-=======
-       metadata.opcode <= Opcode::RISCV_MULW)) {
-    // Multiply instructions
-    isMultiply_ = true;
-  }
-
-  if (((Opcode::RISCV_REM <= metadata.opcode &&
-        metadata.opcode <= Opcode::RISCV_REMW) ||
-       (Opcode::RISCV_DIV <= metadata.opcode &&
-        metadata.opcode <= Opcode::RISCV_DIVW))) {
-    // Divide instructions
-    isDivide_ = true;
-  }
-
->>>>>>> 9230d43f
   // Set branch type
   switch (metadata.opcode) {
     case Opcode::RISCV_BEQ:
