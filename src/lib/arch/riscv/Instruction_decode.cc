#include "InstructionMetadata.hh"
#include "simeng/arch/riscv/Architecture.hh"
#include "simeng/arch/riscv/Instruction.hh"

namespace simeng {
namespace arch {
namespace riscv {

/********************
 * HELPER FUNCTIONS
 *******************/

/** Parses the Capstone `riscv_reg` value to generate an architectural register
 * representation.
 *
 * WARNING: this conversion is FRAGILE, and relies on the structure of the
 * `riscv_reg` enum. Updates to the Capstone library version may cause this to
 * break. */
Register csRegToRegister(unsigned int reg) {
  // Check from top of the range downwards

  // Metadata could produce either 64-bit floating point register or 32-bit
  // floating point register. Map both encodings to the same SimEng register.
  // Only 64-bit registers are supported

  // Modulus ensures only 64 bit registers are recognised
  if (RISCV_REG_F31_64 >= reg && reg >= RISCV_REG_F0_64 && reg % 2 == 0) {
    // Register ft0.64 has encoding 34 with subsequent encodings interleaved
    // with 32 bit floating point registers. See
    // capstone-lib-src/include/riscv.h
    // Division always results in integer as reg is required to be even by if
    // condition and ft0.64 is also even
    return {RegisterType::FLOAT,
            static_cast<uint16_t>((reg - RISCV_REG_F0_64) / 2)};
  }

  // Modulus ensures only 32 bit registers are recognised
  if (RISCV_REG_F31_32 >= reg && reg >= RISCV_REG_F0_32 && reg % 2 == 1) {
    // Register ft0.32 has encoding 33 with subsequent encodings interleaved
    // with 64 bit floating point registers. See
    // capstone-lib-src/include/riscv.h
    // Division always results in integer as reg is required to be odd by if
    // condition and ft0.32 is also odd
    return {RegisterType::FLOAT,
            static_cast<uint16_t>((reg - RISCV_REG_F0_32) / 2)};
  }

  if (RISCV_REG_X31 >= reg && reg >= RISCV_REG_X1) {
    // Capstone produces 1 indexed register operands
    return {RegisterType::GENERAL, static_cast<uint16_t>(reg - 1)};
  }

  if (reg == RISCV_REG_X0) {
    // Zero register
    return RegisterType::ZERO_REGISTER;
  }

  assert(false && "Decoding failed due to unknown register identifier");
  return {std::numeric_limits<uint8_t>::max(),
          std::numeric_limits<uint16_t>::max()};
}

/******************
 * DECODING LOGIC
 *****************/
void Instruction::decode() {
  if (metadata_.id == RISCV_INS_INVALID) {
    exception_ = InstructionException::EncodingUnallocated;
    exceptionEncountered_ = true;
    return;
  }

  // Identify branches
  switch (metadata_.opcode) {
    case Opcode::RISCV_BEQ:
    case Opcode::RISCV_BNE:
    case Opcode::RISCV_BLT:
    case Opcode::RISCV_BLTU:
    case Opcode::RISCV_BGE:
    case Opcode::RISCV_BGEU:
    case Opcode::RISCV_JAL:
    case Opcode::RISCV_JALR:
      isBranch_ = true;
      break;
      // Identify loads/stores
    case Opcode::RISCV_LR_D:
    case Opcode::RISCV_LR_D_AQ:
    case Opcode::RISCV_LR_D_RL:
    case Opcode::RISCV_LR_D_AQ_RL:
    case Opcode::RISCV_LR_W:
    case Opcode::RISCV_LR_W_AQ:
    case Opcode::RISCV_LR_W_RL:
    case Opcode::RISCV_LR_W_AQ_RL:
      isAtomic_ = true;
      [[fallthrough]];
    case Opcode::RISCV_LB:
    case Opcode::RISCV_LBU:
    case Opcode::RISCV_LH:
    case Opcode::RISCV_LHU:
    case Opcode::RISCV_LW:
    case Opcode::RISCV_LWU:
    case Opcode::RISCV_LD:
    case Opcode::RISCV_FLW:
    case Opcode::RISCV_FLD:
      isLoad_ = true;
      break;
    case Opcode::RISCV_SC_D:
    case Opcode::RISCV_SC_D_AQ:
    case Opcode::RISCV_SC_D_RL:
    case Opcode::RISCV_SC_D_AQ_RL:
    case Opcode::RISCV_SC_W:
    case Opcode::RISCV_SC_W_AQ:
    case Opcode::RISCV_SC_W_RL:
    case Opcode::RISCV_SC_W_AQ_RL:
      isAtomic_ = true;
      [[fallthrough]];
    case Opcode::RISCV_SB:
    case Opcode::RISCV_SW:
    case Opcode::RISCV_SH:
    case Opcode::RISCV_SD:
    case Opcode::RISCV_FSW:
    case Opcode::RISCV_FSD:
      isStore_ = true;
      break;
  }

  if (Opcode::RISCV_AMOADD_D <= metadata_.opcode &&
      metadata_.opcode <= Opcode::RISCV_AMOXOR_W_RL) {
    // Atomics: both load and store
    isLoad_ = true;
    isStore_ = true;
    isAtomic_ = true;
  }

<<<<<<< HEAD
  // Extract explicit register accesses and immediates
  for (size_t i = 0; i < metadata.operandCount; i++) {
    const auto& op = metadata.operands[i];
=======
  // Extract explicit register accesses, ignore immediates until execute
  for (size_t i = 0; i < metadata_.operandCount; i++) {
    const auto& op = metadata_.operands[i];
>>>>>>> f4bd1efc

    // First operand is always of REG type but could be either source or
    // destination
    if (i == 0 && op.type == RISCV_OP_REG) {
      // If opcode is branch or store (but not atomic or jump) the first operand
      // is a source register, for all other instructions the first operand is a
      // destination register
      if ((isBranch() && metadata_.opcode != Opcode::RISCV_JAL &&
           metadata_.opcode != Opcode::RISCV_JALR) ||
          (isStoreAddress() && !isAtomic())) {
        sourceRegisters_[sourceRegisterCount_] = csRegToRegister(op.reg);

        if (sourceRegisters_[sourceRegisterCount_] ==
            RegisterType::ZERO_REGISTER) {
          // Catch zero register references and pre-complete those operands
          sourceValues_[sourceRegisterCount_] = RegisterValue(0, 8);
        } else {
          sourceOperandsPending_++;
        }

        sourceRegisterCount_++;
      } else {
        if (csRegToRegister(op.reg) != RegisterType::ZERO_REGISTER) {
          destinationRegisters_[destinationRegisterCount_] =
              csRegToRegister(op.reg);

          destinationRegisterCount_++;
        } else {
          /**
           * Register writes to x0 are discarded so no destination register is
           * set.
           *
           * While the execution stage may still write to the results array,
           * when Instruction::getResults and
           * Instruction::getDestinationRegisters are called during writeback,
           * zero sized spans are returned (determined by the value of
           * destinationRegisterCount). This in turn means no register update is
           * performed.
           *
           * TODO this will break if there are more than 2 destination registers
           * with one being the zero register e.g. if an instruction implicitly
           * writes to a system register. The current implementation could mean
           * that the second result is discarded
           *
           */
        }
      }
    } else if (i > 0) {
      // First operand is never of MEM or IMM type, every register operand after
      // the first is a source register
      if (op.type == RISCV_OP_REG) {
        //  Second or third register operand
        sourceRegisters[sourceRegisterCount] = csRegToRegister(op.reg);

<<<<<<< HEAD
        if (sourceRegisters[sourceRegisterCount] ==
            RegisterType::ZERO_REGISTER) {
          // Catch zero register references and pre-complete those operands
          operands[sourceRegisterCount] = RegisterValue(0, 8);
        } else {
          operandsPending++;
        }

        sourceRegisterCount++;
      } else if (op.type == RISCV_OP_MEM) {
        // Memory operand
        // Extract reg number from capstone object
        sourceRegisters[sourceRegisterCount] = csRegToRegister(op.mem.base);
        sourceImm_ = op.mem.disp;
        sourceRegisterCount++;
        operandsPending++;
      } else if (op.type == RISCV_OP_IMM) {
        // Immediate operand
        sourceImm_ = op.imm;
      } else {
        // Something has gone wrong
        assert(false &&
               "Unexpected register type in non-first "
               "operand position");
      }
    } else {
      // Something has gone wrong
      assert(false &&
             "Unexpected register type in first "
             "operand position");
=======
    // For all instructions, every register operand after the first is a source
    // register
    else if (i > 0 && op.type == RISCV_OP_REG) {
      //  Second or third operand
      sourceRegisters_[sourceRegisterCount_] = csRegToRegister(op.reg);

      if (sourceRegisters_[sourceRegisterCount_] ==
          RegisterType::ZERO_REGISTER) {
        // Catch zero register references and pre-complete those operands
        sourceValues_[sourceRegisterCount_] = RegisterValue(0, 8);
      } else {
        sourceOperandsPending_++;
      }

      sourceRegisterCount_++;
    }

    // First operand is never MEM type, only check after the first. If register
    // contains memory address, extract reg number from capstone object
    else if (i > 0 && op.type == RISCV_OP_MEM) {
      //  Memory operand
      sourceRegisters_[sourceRegisterCount_] = csRegToRegister(op.mem.base);
      sourceRegisterCount_++;
      sourceOperandsPending_++;
>>>>>>> f4bd1efc
    }
  }

  if ((Opcode::RISCV_SLL <= metadata_.opcode &&
       metadata_.opcode <= Opcode::RISCV_SLLW) ||
      (Opcode::RISCV_SRA <= metadata_.opcode &&
       metadata_.opcode <= Opcode::RISCV_SRAW) ||
      (Opcode::RISCV_SRL <= metadata_.opcode &&
       metadata_.opcode <= Opcode::RISCV_SRLW)) {
    // Shift instructions
    isShift_ = true;
  }

  if ((Opcode::RISCV_XOR <= metadata_.opcode &&
       metadata_.opcode <= Opcode::RISCV_XORI) ||
      (Opcode::RISCV_OR <= metadata_.opcode &&
       metadata_.opcode <= Opcode::RISCV_ORI) ||
      (Opcode::RISCV_AND <= metadata_.opcode &&
       metadata_.opcode <= Opcode::RISCV_ANDI) ||
      (Opcode::RISCV_FSGNJN_D <= metadata_.opcode &&
       metadata_.opcode <= Opcode::RISCV_FSGNJ_S)) {
    // Logical instructions
    isLogical_ = true;
  }

  if ((Opcode::RISCV_SLT <= metadata_.opcode &&
       metadata_.opcode <= Opcode::RISCV_SLTU) ||
      (Opcode::RISCV_FEQ_D <= metadata_.opcode &&
       metadata_.opcode <= Opcode::RISCV_FEQ_S) ||
      (Opcode::RISCV_FLE_D <= metadata_.opcode &&
       metadata_.opcode <= Opcode::RISCV_FLT_S) ||
      (Opcode::RISCV_FMAX_D <= metadata_.opcode &&
       metadata_.opcode <= Opcode::RISCV_FMIN_S)) {
    // Compare instructions
    isCompare_ = true;
  }

  if ((Opcode::RISCV_MUL <= metadata_.opcode &&
       metadata_.opcode <= Opcode::RISCV_MULW) ||
      (Opcode::RISCV_FMADD_D <= metadata_.opcode &&
       metadata_.opcode <= Opcode::RISCV_FMADD_S) ||
      (Opcode::RISCV_FMSUB_D <= metadata_.opcode &&
       metadata_.opcode <= Opcode::RISCV_FMUL_S) ||
      (Opcode::RISCV_FNMADD_D <= metadata_.opcode &&
       metadata_.opcode <= Opcode::RISCV_FNMSUB_S)) {
    // Multiply instructions
    isMultiply_ = true;
  }

  if ((Opcode::RISCV_REM <= metadata_.opcode &&
       metadata_.opcode <= Opcode::RISCV_REMW) ||
      (Opcode::RISCV_DIV <= metadata_.opcode &&
       metadata_.opcode <= Opcode::RISCV_DIVW) ||
      (Opcode::RISCV_FDIV_D <= metadata_.opcode &&
       metadata_.opcode <= Opcode::RISCV_FDIV_S) ||
      (Opcode::RISCV_FSQRT_D <= metadata_.opcode &&
       metadata_.opcode <= Opcode::RISCV_FSQRT_S)) {
    // Divide instructions
    isDivide_ = true;
  }

  if ((metadata_.opcode >= Opcode::RISCV_FADD_D &&
       metadata_.opcode <= Opcode::RISCV_FDIV_S) ||
      (metadata_.opcode >= Opcode::RISCV_FEQ_D &&
       metadata_.opcode <= Opcode::RISCV_FSW)) {
    // Floating point operation
    isFloat_ = true;
    if ((metadata_.opcode >= Opcode::RISCV_FCVT_D_L &&
         metadata_.opcode <= Opcode::RISCV_FCVT_W_S)) {
      isConvert_ = true;
    }
  }

  // Set branch type
  switch (metadata_.opcode) {
    case Opcode::RISCV_BEQ:
    case Opcode::RISCV_BNE:
    case Opcode::RISCV_BLT:
    case Opcode::RISCV_BLTU:
    case Opcode::RISCV_BGE:
    case Opcode::RISCV_BGEU:
      branchType_ = BranchType::Conditional;
<<<<<<< HEAD
      knownOffset_ = sourceImm_;
=======
      knownOffset_ = metadata_.operands[2].imm;
>>>>>>> f4bd1efc
      break;
    case Opcode::RISCV_JAL:
    case Opcode::RISCV_JALR:
      branchType_ = BranchType::Unconditional;
<<<<<<< HEAD
      knownOffset_ = sourceImm_;
=======
      knownOffset_ = metadata_.operands[1].imm;
>>>>>>> f4bd1efc
      break;
  }
}

}  // namespace riscv
}  // namespace arch
}  // namespace simeng<|MERGE_RESOLUTION|>--- conflicted
+++ resolved
@@ -132,15 +132,9 @@
     isAtomic_ = true;
   }
 
-<<<<<<< HEAD
   // Extract explicit register accesses and immediates
-  for (size_t i = 0; i < metadata.operandCount; i++) {
-    const auto& op = metadata.operands[i];
-=======
-  // Extract explicit register accesses, ignore immediates until execute
   for (size_t i = 0; i < metadata_.operandCount; i++) {
     const auto& op = metadata_.operands[i];
->>>>>>> f4bd1efc
 
     // First operand is always of REG type but could be either source or
     // destination
@@ -193,25 +187,24 @@
       // the first is a source register
       if (op.type == RISCV_OP_REG) {
         //  Second or third register operand
-        sourceRegisters[sourceRegisterCount] = csRegToRegister(op.reg);
-
-<<<<<<< HEAD
-        if (sourceRegisters[sourceRegisterCount] ==
+        sourceRegisters_[sourceRegisterCount_] = csRegToRegister(op.reg);
+
+        if (sourceRegisters_[sourceRegisterCount_] ==
             RegisterType::ZERO_REGISTER) {
           // Catch zero register references and pre-complete those operands
-          operands[sourceRegisterCount] = RegisterValue(0, 8);
+          sourceValues_[sourceRegisterCount_] = RegisterValue(0, 8);
         } else {
-          operandsPending++;
+          sourceOperandsPending_++;
         }
 
-        sourceRegisterCount++;
+        sourceRegisterCount_++;
       } else if (op.type == RISCV_OP_MEM) {
         // Memory operand
         // Extract reg number from capstone object
-        sourceRegisters[sourceRegisterCount] = csRegToRegister(op.mem.base);
+        sourceRegisters_[sourceRegisterCount_] = csRegToRegister(op.mem.base);
         sourceImm_ = op.mem.disp;
-        sourceRegisterCount++;
-        operandsPending++;
+        sourceRegisterCount_++;
+        sourceOperandsPending_++;
       } else if (op.type == RISCV_OP_IMM) {
         // Immediate operand
         sourceImm_ = op.imm;
@@ -226,32 +219,6 @@
       assert(false &&
              "Unexpected register type in first "
              "operand position");
-=======
-    // For all instructions, every register operand after the first is a source
-    // register
-    else if (i > 0 && op.type == RISCV_OP_REG) {
-      //  Second or third operand
-      sourceRegisters_[sourceRegisterCount_] = csRegToRegister(op.reg);
-
-      if (sourceRegisters_[sourceRegisterCount_] ==
-          RegisterType::ZERO_REGISTER) {
-        // Catch zero register references and pre-complete those operands
-        sourceValues_[sourceRegisterCount_] = RegisterValue(0, 8);
-      } else {
-        sourceOperandsPending_++;
-      }
-
-      sourceRegisterCount_++;
-    }
-
-    // First operand is never MEM type, only check after the first. If register
-    // contains memory address, extract reg number from capstone object
-    else if (i > 0 && op.type == RISCV_OP_MEM) {
-      //  Memory operand
-      sourceRegisters_[sourceRegisterCount_] = csRegToRegister(op.mem.base);
-      sourceRegisterCount_++;
-      sourceOperandsPending_++;
->>>>>>> f4bd1efc
     }
   }
 
@@ -334,20 +301,12 @@
     case Opcode::RISCV_BGE:
     case Opcode::RISCV_BGEU:
       branchType_ = BranchType::Conditional;
-<<<<<<< HEAD
       knownOffset_ = sourceImm_;
-=======
-      knownOffset_ = metadata_.operands[2].imm;
->>>>>>> f4bd1efc
       break;
     case Opcode::RISCV_JAL:
     case Opcode::RISCV_JALR:
       branchType_ = BranchType::Unconditional;
-<<<<<<< HEAD
       knownOffset_ = sourceImm_;
-=======
-      knownOffset_ = metadata_.operands[1].imm;
->>>>>>> f4bd1efc
       break;
   }
 }
