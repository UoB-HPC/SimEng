#include <cmath>

#include "InstructionMetadata.hh"
#include "simeng/arch/riscv/Instruction.hh"

namespace simeng {
namespace arch {
namespace riscv {

span<const memory::MemoryAccessTarget> Instruction::generateAddresses() {
  assert(
      (isInstruction(InsnType::isLoad) || isInstruction(InsnType::isStore)) &&
      "generateAddresses called on non-load-or-store instruction");

  uint64_t address;
  if (isInstruction(InsnType::isLoad) && isInstruction(InsnType::isStore) &&
      isInstruction(InsnType::isAtomic)) {
    // Atomics
    // Metadata operands[2] corresponds to instruction sourceRegValues[1]
    assert(metadata_.operands[2].type == RISCV_OP_REG &&
           "metadata_ operand not of correct type during RISC-V address "
           "generation");
    address = sourceValues_[1].get<uint64_t>();
  } else if (isLoad() && isAtomic()) {
    // Load reserved
    // Metadata operands[1] corresponds to instruction sourceRegValues[0]
    assert(metadata_.operands[1].type == RISCV_OP_REG &&
           "metadata_ operand not of correct type during RISC-V address "
           "generation");
    address = sourceValues_[0].get<uint64_t>();
  } else if (isStoreAddress() && isAtomic()) {
    // Store conditional
    assert(metadata_.operands[2].type == RISCV_OP_REG &&
           "metadata_ operand not of correct type during RISC-V address "
           "generation");
    address = sourceValues_[1].get<uint64_t>();
<<<<<<< HEAD
  } else if (isLoad()) {
    assert(metadata_.operands[1].type == RISCV_OP_MEM &&
           "metadata_ operand not of correct type during RISC-V address "
           "generation");
    address = sourceValues_[0].get<uint64_t>() + sourceImm_;
=======
  } else if (isInstruction(InsnType::isLoad)) {
    address = sourceValues_[0].get<uint64_t>() + metadata_.operands[1].mem.disp;
>>>>>>> b772a623
  } else {
    assert((metadata_.operands[1].type == RISCV_OP_MEM) &&
           "metadata_ operand not of correct type during RISC-V address "
           "generation");

    address = sourceValues_[1].get<uint64_t>() + sourceImm_;
  }

  // Atomics
  if (Opcode::RISCV_AMOADD_D <= metadata_.opcode &&
      metadata_.opcode <= Opcode::RISCV_AMOXOR_W_RL) {  // Atomics
    // THIS IS DEPENDENT ON CAPSTONE ENCODING AND COULD BREAK IF CHANGED
    int size = ((metadata_.opcode - 182) / 4) % 2;  // 1 = Word, 0 = Double
    if (size == 1) {
      // Word
      setMemoryAddresses({{address, 4}});
    } else {
      // Double
      setMemoryAddresses({{address, 8}});
    }
    return getGeneratedAddresses();
  }

  switch (metadata_.opcode) {
    case Opcode::RISCV_SD:
      [[fallthrough]];
    case Opcode::RISCV_LD:
      [[fallthrough]];
    case Opcode::RISCV_FSD:
      [[fallthrough]];
    case Opcode::RISCV_FLD: {
      setMemoryAddresses({{address, 8}});
      break;
    }
    case Opcode::RISCV_SW:
      [[fallthrough]];
    case Opcode::RISCV_LW:
      [[fallthrough]];
    case Opcode::RISCV_LWU:
      [[fallthrough]];
    case Opcode::RISCV_FSW:
      [[fallthrough]];
    case Opcode::RISCV_FLW: {
      setMemoryAddresses({{address, 4}});
      break;
    }
    case Opcode::RISCV_SH:
      [[fallthrough]];
    case Opcode::RISCV_LH:
      [[fallthrough]];
    case Opcode::RISCV_LHU: {
      setMemoryAddresses({{address, 2}});
      break;
    }
    case Opcode::RISCV_SB:
      [[fallthrough]];
    case Opcode::RISCV_LB:
      [[fallthrough]];
    case Opcode::RISCV_LBU: {
      setMemoryAddresses({{address, 1}});
      break;
    }

    // Atomics
    case Opcode::RISCV_LR_W:
      [[fallthrough]];
    case Opcode::RISCV_LR_W_AQ:
      [[fallthrough]];
    case Opcode::RISCV_LR_W_RL:
      [[fallthrough]];
    case Opcode::RISCV_LR_W_AQ_RL: {
      setMemoryAddresses({{sourceValues_[0].get<uint64_t>(), 4}});
      break;
    }
    case Opcode::RISCV_LR_D:
      [[fallthrough]];
    case Opcode::RISCV_LR_D_AQ:
      [[fallthrough]];
    case Opcode::RISCV_LR_D_RL:
      [[fallthrough]];
    case Opcode::RISCV_LR_D_AQ_RL: {
      setMemoryAddresses({{sourceValues_[0].get<uint64_t>(), 8}});
      break;
    }
    case Opcode::RISCV_SC_W:
      [[fallthrough]];
    case Opcode::RISCV_SC_W_AQ:
      [[fallthrough]];
    case Opcode::RISCV_SC_W_RL:
      [[fallthrough]];
    case Opcode::RISCV_SC_W_AQ_RL: {
      setMemoryAddresses({{sourceValues_[1].get<uint64_t>(), 4}});
      break;
    }
    case Opcode::RISCV_SC_D:
      [[fallthrough]];
    case Opcode::RISCV_SC_D_AQ:
      [[fallthrough]];
    case Opcode::RISCV_SC_D_RL:
      [[fallthrough]];
    case Opcode::RISCV_SC_D_AQ_RL: {
      setMemoryAddresses({{sourceValues_[1].get<uint64_t>(), 8}});
      break;
    }
    default:
      exceptionEncountered_ = true;
      exception_ = InstructionException::ExecutionNotYetImplemented;
      break;
  }
  return getGeneratedAddresses();
}

}  // namespace riscv
}  // namespace arch
}  // namespace simeng<|MERGE_RESOLUTION|>--- conflicted
+++ resolved
@@ -21,29 +21,24 @@
            "metadata_ operand not of correct type during RISC-V address "
            "generation");
     address = sourceValues_[1].get<uint64_t>();
-  } else if (isLoad() && isAtomic()) {
+  } else if (isInstruction(InsnType::isLoad) && isInstruction(InsnType::isAtomic)) {
     // Load reserved
     // Metadata operands[1] corresponds to instruction sourceRegValues[0]
     assert(metadata_.operands[1].type == RISCV_OP_REG &&
            "metadata_ operand not of correct type during RISC-V address "
            "generation");
     address = sourceValues_[0].get<uint64_t>();
-  } else if (isStoreAddress() && isAtomic()) {
+  } else if (isInstruction(InsnType::isStore) && isInstruction(InsnType::isAtomic)) {
     // Store conditional
     assert(metadata_.operands[2].type == RISCV_OP_REG &&
            "metadata_ operand not of correct type during RISC-V address "
            "generation");
     address = sourceValues_[1].get<uint64_t>();
-<<<<<<< HEAD
-  } else if (isLoad()) {
+  } else if (isInstruction(InsnType::isLoad)) {
     assert(metadata_.operands[1].type == RISCV_OP_MEM &&
            "metadata_ operand not of correct type during RISC-V address "
            "generation");
     address = sourceValues_[0].get<uint64_t>() + sourceImm_;
-=======
-  } else if (isInstruction(InsnType::isLoad)) {
-    address = sourceValues_[0].get<uint64_t>() + metadata_.operands[1].mem.disp;
->>>>>>> b772a623
   } else {
     assert((metadata_.operands[1].type == RISCV_OP_MEM) &&
            "metadata_ operand not of correct type during RISC-V address "
