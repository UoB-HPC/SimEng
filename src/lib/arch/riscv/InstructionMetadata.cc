--- conflicted
+++ resolved
@@ -265,11 +265,7 @@
         // frflags Rs is pseudo of CSRRS Rs, fflags, zero (Read FP exception
         // flags) CSRRS Rs, _, _ -> CSRRS Rs, fflags, zero
         operands[1].type =
-<<<<<<< HEAD
-            RISCV_OP_IMM;  // TODO needs to become reg when CS updated
-=======
             RISCV_OP_IMM;  // TODO needs to become reg when Capstone updated
->>>>>>> 3cb5f565
         operands[1].reg = RISCV_SYSREG_FFLAGS;  // fflags address
 
         operands[2].type = RISCV_OP_REG;
@@ -277,19 +273,6 @@
 
         operandCount = 3;
       } else if (strcmp(mnemonic, "rdinstret") == 0) {
-<<<<<<< HEAD
-        assert(false && "Unimplemented psuedoinstruction rdinstret");
-      } else if (strcmp(mnemonic, "rdcycle") == 0) {
-        assert(false && "Unimplemented psuedoinstruction rdcycle");
-      } else if (strcmp(mnemonic, "rdtime") == 0) {
-        assert(false && "Unimplemented psuedoinstruction rdtime");
-      } else if (strcmp(mnemonic, "csrr") == 0) {
-        assert(false && "Unimplemented psuedoinstruction csrr");
-      } else if (strcmp(mnemonic, "csrs") == 0) {
-        assert(false && "Unimplemented psuedoinstruction csrs");
-      } else if (strcmp(mnemonic, "frcsr") == 0) {
-        assert(false && "Unimplemented psuedoinstruction rdtime");
-=======
         return aliasNYI();
       } else if (strcmp(mnemonic, "rdcycle") == 0) {
         return aliasNYI();
@@ -301,16 +284,11 @@
         return aliasNYI();
       } else if (strcmp(mnemonic, "frcsr") == 0) {
         return aliasNYI();
->>>>>>> 3cb5f565
       } else if (operandCount == 1 && strcmp(mnemonic, "frrm") == 0) {
         // frrm Rs is pseudo of CSRRS Rs, frm, zero (Read FP rounding mode)
         // CSRRS Rs, _, _ -> CSRRS Rs, frm, zero
         operands[1].type =
-<<<<<<< HEAD
-            RISCV_OP_IMM;  // TODO needs to become reg when CS updated
-=======
             RISCV_OP_IMM;  // TODO needs to become reg when Capstone updated
->>>>>>> 3cb5f565
         operands[1].reg = RISCV_SYSREG_FRM;  // frm address
 
         operands[2].type = RISCV_OP_REG;
@@ -331,11 +309,7 @@
         operands[0].reg = 1;
 
         operands[1].type =
-<<<<<<< HEAD
-            RISCV_OP_IMM;  // TODO needs to become reg when CS updated
-=======
             RISCV_OP_IMM;  // TODO needs to become reg when Capstone updated
->>>>>>> 3cb5f565
         operands[1].reg = RISCV_SYSREG_FFLAGS;  // fflags address
 
         operandCount = 3;
@@ -346,30 +320,17 @@
         operands[2] = operands[1];
 
         operands[1].type =
-<<<<<<< HEAD
-            RISCV_OP_IMM;  // TODO needs to become reg when CS updated
-=======
             RISCV_OP_IMM;  // TODO needs to become reg when Capstone updated
->>>>>>> 3cb5f565
         operands[1].reg = RISCV_SYSREG_FFLAGS;  // fflags address
 
         operandCount = 3;
       } else if (strcmp(mnemonic, "csrw") == 0) {
-<<<<<<< HEAD
-        assert(false && "Unimplemented psuedoinstruction csrw");
-      } else if (strcmp(mnemonic, "fscsr") == 0) {
-        assert(false && "Unimplemented psuedoinstruction fscsr");
-      } else if (strcmp(mnemonic, "fscsr") == 0) {
-        // 2 pseudoinstructions with same name but different number of registers
-        assert(false && "Unimplemented psuedoinstruction fscsr");
-=======
         return aliasNYI();
       } else if (operandCount == 1 && strcmp(mnemonic, "fscsr") == 0) {
         return aliasNYI();
       } else if (operandCount == 2 && strcmp(mnemonic, "fscsr") == 0) {
         return aliasNYI();
         // 2 pseudoinstructions with same name but different number of registers
->>>>>>> 3cb5f565
       } else if (operandCount == 1 && strcmp(mnemonic, "fsrm") == 0) {
         // fsrm Rs is pseudo of CSRRW zero, frm, rs (Write FP rounding mode)
         // CSRRW Rs, _, _ -> CSRRW zero, frm, Rs
@@ -379,11 +340,7 @@
         operands[0].reg = 1;
 
         operands[1].type =
-<<<<<<< HEAD
-            RISCV_OP_IMM;  // TODO needs to become reg when CS updated
-=======
             RISCV_OP_IMM;  // TODO needs to become reg when Capstone updated
->>>>>>> 3cb5f565
         operands[1].reg = RISCV_SYSREG_FRM;  // frm address
 
         operandCount = 3;
