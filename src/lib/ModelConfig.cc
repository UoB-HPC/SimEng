--- conflicted
+++ resolved
@@ -90,7 +90,7 @@
       char port_msg[10];
       sprintf(port_msg, "Port %zu ", i);
       std::string port_num = std::string(port_msg);
-      // Check for existance of Portname field and record name
+      // Check for existence of Portname field and record name
       if (nodeChecker<std::string>(port_node["Portname"], port_num + "Portname",
                                    std::vector<std::string>{},
                                    ExpectedValue::String)) {
@@ -105,7 +105,7 @@
                    << "\" already used\n";
         }
       }
-      // Check for existance of Instruction-Support field
+      // Check for existence of Instruction-Support field
       if (!(port_node["Instruction-Support"].IsDefined()) ||
           port_node["Instruction-Support"].IsNull()) {
         missing_ << "\t- " << port_num << "Instruction-Support\n";
@@ -158,6 +158,9 @@
       nodeChecker<uint16_t>(rs["Size"], rs_num + "Size",
                             std::make_pair(1, UINT16_MAX),
                             ExpectedValue::UInteger);
+      nodeChecker<uint16_t>(rs["Dispatch-Rate"], rs_num + "Dispatch-Rate",
+                            std::make_pair(1, UINT16_MAX),
+                            ExpectedValue::UInteger);
       // Check for existance of Ports field
       if (!(rs["Ports"].IsDefined()) || rs["Ports"].IsNull()) {
         missing_ << "\t- " << rs_num << "Ports\n";
@@ -172,7 +175,7 @@
         if (nodeChecker<std::string>(port_node, rs_num + port_num + "Portname",
                                      portNames, ExpectedValue::String)) {
           // Change port name to port index
-          for (uint8_t k = 0; k < portNames.size(); k++) {
+          for (size_t k = 0; k < portNames.size(); k++) {
             if (port_node.as<std::string>() == portNames[k]) {
               configFile_["Reservation-Stations"][i]["Ports"][j] = unsigned(k);
               portLinked[portNames[k]] = true;
@@ -414,141 +417,6 @@
                         std::make_pair(1, UINT16_MAX), ExpectedValue::UInteger,
                         UINT16_MAX);
 
-<<<<<<< HEAD
-=======
-  // Ports
-  std::vector<std::string> portNames;
-  std::map<std::string, bool> portLinked;
-  root = "Ports";
-  size_t num_ports = configFile_[root].size();
-  if (!num_ports) {
-    missing_ << "\t- " << root << "\n";
-  }
-  for (size_t i = 0; i < num_ports; i++) {
-    YAML::Node port_node = configFile_[root][i];
-    // Get port number into a string format
-    char port_msg[10];
-    sprintf(port_msg, "Port %zu ", i);
-    std::string port_num = std::string(port_msg);
-    // Check for existence of Portname field and record name
-    if (nodeChecker<std::string>(port_node["Portname"], port_num + "Portname",
-                                 std::vector<std::string>{},
-                                 ExpectedValue::String)) {
-      std::string name = port_node["Portname"].as<std::string>();
-      // Ensure port name is unique
-      if (std::find(portNames.begin(), portNames.end(), name) ==
-          portNames.end()) {
-        portNames.push_back(name);
-        portLinked.insert({name, false});
-      } else {
-        invalid_ << "\t- " << port_num << "name \"" << name
-                 << "\" already used\n";
-      }
-    }
-    // Check for existence of Instruction-Support field
-    if (!(port_node["Instruction-Support"].IsDefined()) ||
-        port_node["Instruction-Support"].IsNull()) {
-      missing_ << "\t- " << port_num << "Instruction-Support\n";
-      continue;
-    }
-    uint16_t groupIndex = 0;
-    uint16_t opcodeIndex = 0;
-    for (size_t j = 0; j < port_node["Instruction-Support"].size(); j++) {
-      YAML::Node group = port_node["Instruction-Support"][j];
-      // Get group number into a string format
-      char group_msg[10];
-      sprintf(group_msg, "Group %zu ", j);
-      std::string group_num = std::string(group_msg);
-      // Check for existance of instruction group
-      if (group.as<std::string>()[0] == '~') {
-        // Extract opcode and store in config option
-        uint16_t opcode = std::stoi(
-            group.as<std::string>().substr(1, group.as<std::string>().size()));
-        configFile_["Ports"][i]["Instruction-Opcode-Support"][opcodeIndex] =
-            opcode;
-        // Ensure opcode is between the bounds of 0 and Capstones'
-        // AArch64_INSTRUCTION_LIST_END
-        boundChecker(
-            configFile_["Ports"][i]["Instruction-Opcode-Support"][opcodeIndex],
-            port_num + group_num, std::make_pair(0, 4516),
-            ExpectedValue::UInteger);
-        opcodeIndex++;
-      } else if (nodeChecker<std::string>(group, port_num + group_num,
-                                          groupOptions_,
-                                          ExpectedValue::String)) {
-        configFile_["Ports"][i]["Instruction-Group-Support"][groupIndex] =
-            unsigned(groupMapping_[group.as<std::string>()]);
-        groupIndex++;
-      }
-    }
-  }
-
-  // Reservation-Stations
-  root = "Reservation-Stations";
-  size_t num_rs = configFile_[root].size();
-  if (!num_rs) {
-    missing_ << "\t- " << root << "\n";
-  }
-  for (size_t i = 0; i < num_rs; i++) {
-    YAML::Node rs = configFile_[root][i];
-    // Get rs number into a string format
-    char rs_msg[25];
-    sprintf(rs_msg, "Reservation Station %zu ", i);
-    std::string rs_num = std::string(rs_msg);
-    nodeChecker<uint16_t>(rs["Size"], rs_num + "Size",
-                          std::make_pair(1, UINT16_MAX),
-                          ExpectedValue::UInteger);
-    nodeChecker<uint16_t>(rs["Dispatch-Rate"], rs_num + "Dispatch-Rate",
-                          std::make_pair(1, UINT16_MAX),
-                          ExpectedValue::UInteger);
-    // Check for existance of Ports field
-    if (!(rs["Ports"].IsDefined()) || rs["Ports"].IsNull()) {
-      missing_ << "\t- " << rs_num << "Ports\n";
-      continue;
-    }
-    for (size_t j = 0; j < rs["Ports"].size(); j++) {
-      YAML::Node port_node = rs["Ports"][j];
-      // Get port index into a string format
-      char port_msg[25];
-      sprintf(port_msg, "Port %zu ", j);
-      std::string port_num = std::string(port_msg);
-      if (nodeChecker<std::string>(port_node, rs_num + port_num + "Portname",
-                                   portNames, ExpectedValue::String)) {
-        // Change port name to port index
-        for (size_t k = 0; k < portNames.size(); k++) {
-          if (port_node.as<std::string>() == portNames[k]) {
-            configFile_["Reservation-Stations"][i]["Ports"][j] = unsigned(k);
-            portLinked[portNames[k]] = true;
-            break;
-          }
-        }
-      }
-    }
-  }
-  // Ensure all ports have an associated reservation station
-  for (auto& port : portLinked) {
-    if (!port.second) {
-      missing_ << "\t- " << port.first
-               << " has no associated reservation station\n";
-    }
-  }
-
-  // Register-Set
-  root = "Register-Set";
-  subFields = {"GeneralPurpose-Count", "FloatingPoint/SVE-Count",
-               "Predicate-Count", "Conditional-Count"};
-  nodeChecker<uint16_t>(configFile_[root][subFields[0]], subFields[0],
-                        std::make_pair(32, UINT16_MAX),
-                        ExpectedValue::UInteger);
-  nodeChecker<uint16_t>(configFile_[root][subFields[1]], subFields[1],
-                        std::make_pair(32, UINT16_MAX),
-                        ExpectedValue::UInteger);
-  nodeChecker<uint16_t>(configFile_[root][subFields[2]], subFields[2],
-                        std::make_pair(17, UINT16_MAX), ExpectedValue::UInteger,
-                        17);
-  nodeChecker<uint16_t>(configFile_[root][subFields[3]], subFields[3],
-                        std::make_pair(1, UINT16_MAX), ExpectedValue::UInteger);
->>>>>>> ed2fe284
   subFields.clear();
 
   // Queue-Sizes
