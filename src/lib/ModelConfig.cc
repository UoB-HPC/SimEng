--- conflicted
+++ resolved
@@ -47,13 +47,8 @@
   std::string root = "";
   // Core
   root = "Core";
-<<<<<<< HEAD
   subFields = {"Simulation-Mode",  "Clock-Frequency", "Timer-Frequency",
                "Micro-Operations", "Vector-Length",   "Operand-Bypass"};
-=======
-  subFields = {"Simulation-Mode", "Clock-Frequency", "Timer-Frequency",
-               "Micro-Operations", "Vector-Length"};
->>>>>>> 62c28909
   nodeChecker<std::string>(configFile_[root][subFields[0]], subFields[0],
                            {"emulation", "inorderpipelined", "outoforder"},
                            ExpectedValue::String);
@@ -68,12 +63,9 @@
                         {128, 256, 384, 512, 640, 768, 896, 1024, 1152, 1280,
                          1408, 1536, 1664, 1792, 1920, 2048},
                         ExpectedValue::UInteger, 512);
-<<<<<<< HEAD
   nodeChecker<std::string>(configFile_[root][subFields[5]], subFields[5],
                            {"All", "None", "Mapping"}, ExpectedValue::String,
                            "All");
-=======
->>>>>>> 62c28909
   subFields.clear();
 
   // Fetch
@@ -291,14 +283,10 @@
     nodeChecker<uint16_t>(rs["Size"], rs_num + "Size",
                           std::make_pair(1, UINT16_MAX),
                           ExpectedValue::UInteger);
-<<<<<<< HEAD
-    // Check for existence of Ports field
-=======
     nodeChecker<uint16_t>(rs["Dispatch-Rate"], rs_num + "Dispatch-Rate",
                           std::make_pair(1, UINT16_MAX),
                           ExpectedValue::UInteger);
     // Check for existance of Ports field
->>>>>>> 62c28909
     if (!(rs["Ports"].IsDefined()) || rs["Ports"].IsNull()) {
       missing_ << "\t- " << rs_num << "Ports\n";
       continue;
