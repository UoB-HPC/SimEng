--- conflicted
+++ resolved
@@ -58,23 +58,17 @@
 
   // Core
   root = "Core";
-<<<<<<< HEAD
   subFields = {"ISA",
                "Simulation-Mode",
                "Clock-Frequency",
                "Timer-Frequency",
                "Micro-Operations",
-               "Vector-Length"};
+               "Vector-Length",
+               "Streaming-Vector-Length"};
   validISA = nodeChecker<std::string>(
       configFile_[root][subFields[0]], subFields[0],
       std::vector<std::string>({"AArch64", "rv64"}), ExpectedValue::String);
   nodeChecker<std::string>(configFile_[root][subFields[1]], subFields[1],
-=======
-  subFields = {"Simulation-Mode", "Clock-Frequency",
-               "Timer-Frequency", "Micro-Operations",
-               "Vector-Length",   "Streaming-Vector-Length"};
-  nodeChecker<std::string>(configFile_[root][subFields[0]], subFields[0],
->>>>>>> 4165d09f
                            {"emulation", "inorderpipelined", "outoforder"},
                            ExpectedValue::String);
   nodeChecker<float>(configFile_[root][subFields[2]], subFields[2],
@@ -88,7 +82,7 @@
                         {128, 256, 384, 512, 640, 768, 896, 1024, 1152, 1280,
                          1408, 1536, 1664, 1792, 1920, 2048},
                         ExpectedValue::UInteger, 512);
-  nodeChecker<uint16_t>(configFile_[root][subFields[5]], subFields[5],
+  nodeChecker<uint16_t>(configFile_[root][subFields[6]], subFields[6],
                         {128, 256, 384, 512, 640, 768, 896, 1024, 1152, 1280,
                          1408, 1536, 1664, 1792, 1920, 2048},
                         ExpectedValue::UInteger, 512);
@@ -251,7 +245,7 @@
       // Register-Set
       root = "Register-Set";
       subFields = {"GeneralPurpose-Count", "FloatingPoint/SVE-Count",
-                   "Predicate-Count", "Conditional-Count"};
+                   "Predicate-Count", "Conditional-Count", "MatrixRow-Count"};
       nodeChecker<uint16_t>(configFile_[root][subFields[0]], subFields[0],
                             std::make_pair(32, UINT16_MAX),
                             ExpectedValue::UInteger);
@@ -264,6 +258,12 @@
       nodeChecker<uint16_t>(configFile_[root][subFields[3]], subFields[3],
                             std::make_pair(1, UINT16_MAX),
                             ExpectedValue::UInteger);
+      nodeChecker<uint16_t>(
+          configFile_[root][subFields[4]], subFields[4],
+          std::make_pair(
+              configFile_["Core"]["Streaming-Vector-Length"].as<uint16_t>() / 8,
+              UINT16_MAX),
+          ExpectedValue::UInteger, 128);
     }
 
     subFields.clear();
@@ -458,81 +458,6 @@
   nodeChecker<uint16_t>(configFile_[root][subFields[6]], subFields[6],
                         std::make_pair(1, UINT16_MAX), ExpectedValue::UInteger,
                         UINT16_MAX);
-
-<<<<<<< HEAD
-=======
-  // Reservation-Stations
-  root = "Reservation-Stations";
-  size_t num_rs = configFile_[root].size();
-  if (!num_rs) {
-    missing_ << "\t- " << root << "\n";
-  }
-  for (size_t i = 0; i < num_rs; i++) {
-    YAML::Node rs = configFile_[root][i];
-    // Get rs number into a string format
-    char rs_msg[25];
-    sprintf(rs_msg, "Reservation Station %zu ", i);
-    std::string rs_num = std::string(rs_msg);
-    nodeChecker<uint16_t>(rs["Size"], rs_num + "Size",
-                          std::make_pair(1, UINT16_MAX),
-                          ExpectedValue::UInteger);
-    nodeChecker<uint16_t>(rs["Dispatch-Rate"], rs_num + "Dispatch-Rate",
-                          std::make_pair(1, UINT16_MAX),
-                          ExpectedValue::UInteger);
-    // Check for existance of Ports field
-    if (!(rs["Ports"].IsDefined()) || rs["Ports"].IsNull()) {
-      missing_ << "\t- " << rs_num << "Ports\n";
-      continue;
-    }
-    for (size_t j = 0; j < rs["Ports"].size(); j++) {
-      YAML::Node port_node = rs["Ports"][j];
-      // Get port index into a string format
-      char port_msg[25];
-      sprintf(port_msg, "Port %zu ", j);
-      std::string port_num = std::string(port_msg);
-      if (nodeChecker<std::string>(port_node, rs_num + port_num + "Portname",
-                                   portNames, ExpectedValue::String)) {
-        // Change port name to port index
-        for (size_t k = 0; k < portNames.size(); k++) {
-          if (port_node.as<std::string>() == portNames[k]) {
-            configFile_["Reservation-Stations"][i]["Ports"][j] = unsigned(k);
-            portLinked[portNames[k]] = true;
-            break;
-          }
-        }
-      }
-    }
-  }
-  // Ensure all ports have an associated reservation station
-  for (auto& port : portLinked) {
-    if (!port.second) {
-      missing_ << "\t- " << port.first
-               << " has no associated reservation station\n";
-    }
-  }
-
-  // Register-Set
-  root = "Register-Set";
-  subFields = {"GeneralPurpose-Count", "FloatingPoint/SVE-Count",
-               "Predicate-Count", "Conditional-Count", "MatrixRow-Count"};
-  nodeChecker<uint16_t>(configFile_[root][subFields[0]], subFields[0],
-                        std::make_pair(32, UINT16_MAX),
-                        ExpectedValue::UInteger);
-  nodeChecker<uint16_t>(configFile_[root][subFields[1]], subFields[1],
-                        std::make_pair(32, UINT16_MAX),
-                        ExpectedValue::UInteger);
-  nodeChecker<uint16_t>(configFile_[root][subFields[2]], subFields[2],
-                        std::make_pair(17, UINT16_MAX), ExpectedValue::UInteger,
-                        17);
-  nodeChecker<uint16_t>(configFile_[root][subFields[3]], subFields[3],
-                        std::make_pair(1, UINT16_MAX), ExpectedValue::UInteger);
-  nodeChecker<uint16_t>(
-      configFile_[root][subFields[4]], subFields[4],
-      std::make_pair(
-          configFile_["Core"]["Streaming-Vector-Length"].as<uint16_t>() / 8,
-          UINT16_MAX),
-      ExpectedValue::UInteger, 128);
->>>>>>> 4165d09f
   subFields.clear();
 
   // Queue-Sizes
@@ -693,7 +618,6 @@
 }
 
 void ModelConfig::createGroupMapping() {
-<<<<<<< HEAD
   if (configFile_["Core"]["ISA"].as<std::string>() == "AArch64") {
     groupOptions_ = {"INT",
                      "INT_SIMPLE",
@@ -766,7 +690,21 @@
                      "STORE_ADDRESS",
                      "STORE_DATA",
                      "STORE",
-                     "BRANCH"};
+                     "BRANCH",
+                     "SME",
+                     "SME_SIMPLE",
+                     "SME_SIMPLE_ARTH",
+                     "SME_SIMPLE_ARTH_NOSHIFT",
+                     "SME_SIMPLE_LOGICAL",
+                     "SME_SIMPLE_LOGICAL_NOSHIFT",
+                     "SME_SIMPLE_CMP",
+                     "SME_SIMPLE_CVT",
+                     "SME_MUL",
+                     "SME_DIV_OR_SQRT",
+                     "LOAD_SME",
+                     "STORE_ADDRESS_SME",
+                     "STORE_DATA_SME",
+                     "STORE_SME"};
   } else if (configFile_["Core"]["ISA"].as<std::string>() == "rv64") {
     groupOptions_ = {"INT",
                      "INT_SIMPLE",
@@ -786,98 +724,6 @@
   // uint16_t starting from 0. Therefore, the index of each groupOptions_ entry
   // is also its <isa>::InstructionGroups value (assuming groupOptions_ is
   // ordered exactly as <isa>::InstructionGroups is).
-=======
-  groupOptions_ = {"INT",
-                   "INT_SIMPLE",
-                   "INT_SIMPLE_ARTH",
-                   "INT_SIMPLE_ARTH_NOSHIFT",
-                   "INT_SIMPLE_LOGICAL",
-                   "INT_SIMPLE_LOGICAL_NOSHIFT",
-                   "INT_SIMPLE_CMP",
-                   "INT_SIMPLE_CVT",
-                   "INT_MUL",
-                   "INT_DIV_OR_SQRT",
-                   "LOAD_INT",
-                   "STORE_ADDRESS_INT",
-                   "STORE_DATA_INT",
-                   "STORE_INT",
-                   "FP",
-                   "FP_SIMPLE",
-                   "FP_SIMPLE_ARTH",
-                   "FP_SIMPLE_ARTH_NOSHIFT",
-                   "FP_SIMPLE_LOGICAL",
-                   "FP_SIMPLE_LOGICAL_NOSHIFT",
-                   "FP_SIMPLE_CMP",
-                   "FP_SIMPLE_CVT",
-                   "FP_MUL",
-                   "FP_DIV_OR_SQRT",
-                   "SCALAR",
-                   "SCALAR_SIMPLE",
-                   "SCALAR_SIMPLE_ARTH",
-                   "SCALAR_SIMPLE_ARTH_NOSHIFT",
-                   "SCALAR_SIMPLE_LOGICAL",
-                   "SCALAR_SIMPLE_LOGICAL_NOSHIFT",
-                   "SCALAR_SIMPLE_CMP",
-                   "SCALAR_SIMPLE_CVT",
-                   "SCALAR_MUL",
-                   "SCALAR_DIV_OR_SQRT",
-                   "LOAD_SCALAR",
-                   "STORE_ADDRESS_SCALAR",
-                   "STORE_DATA_SCALAR",
-                   "STORE_SCALAR",
-                   "VECTOR",
-                   "VECTOR_SIMPLE",
-                   "VECTOR_SIMPLE_ARTH",
-                   "VECTOR_SIMPLE_ARTH_NOSHIFT",
-                   "VECTOR_SIMPLE_LOGICAL",
-                   "VECTOR_SIMPLE_LOGICAL_NOSHIFT",
-                   "VECTOR_SIMPLE_CMP",
-                   "VECTOR_SIMPLE_CVT",
-                   "VECTOR_MUL",
-                   "VECTOR_DIV_OR_SQRT",
-                   "LOAD_VECTOR",
-                   "STORE_ADDRESS_VECTOR",
-                   "STORE_DATA_VECTOR",
-                   "STORE_VECTOR",
-                   "SVE",
-                   "SVE_SIMPLE",
-                   "SVE_SIMPLE_ARTH",
-                   "SVE_SIMPLE_ARTH_NOSHIFT",
-                   "SVE_SIMPLE_LOGICAL",
-                   "SVE_SIMPLE_LOGICAL_NOSHIFT",
-                   "SVE_SIMPLE_CMP",
-                   "SVE_SIMPLE_CVT",
-                   "SVE_MUL",
-                   "SVE_DIV_OR_SQRT",
-                   "LOAD_SVE",
-                   "STORE_ADDRESS_SVE",
-                   "STORE_DATA_SVE",
-                   "STORE_SVE",
-                   "PREDICATE",
-                   "LOAD",
-                   "STORE_ADDRESS",
-                   "STORE_DATA",
-                   "STORE",
-                   "BRANCH",
-                   "SME",
-                   "SME_SIMPLE",
-                   "SME_SIMPLE_ARTH",
-                   "SME_SIMPLE_ARTH_NOSHIFT",
-                   "SME_SIMPLE_LOGICAL",
-                   "SME_SIMPLE_LOGICAL_NOSHIFT",
-                   "SME_SIMPLE_CMP",
-                   "SME_SIMPLE_CVT",
-                   "SME_MUL",
-                   "SME_DIV_OR_SQRT",
-                   "LOAD_SME",
-                   "STORE_ADDRESS_SME",
-                   "STORE_DATA_SME",
-                   "STORE_SME"};
-  // AARCH64 instruction group namespace contains a set of contiguous assigned
-  // uint16_t start from 0. Therefore the index of each groupOptions_ entry is
-  // also its aarch64::InstructionGroups value (assuming groupOptions_ is
-  // ordered exactly as aarch64::InstructionGroups is).
->>>>>>> 4165d09f
   for (int grp = 0; grp < groupOptions_.size(); grp++) {
     groupMapping_[groupOptions_[grp]] = grp;
   }
