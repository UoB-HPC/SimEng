#include "simeng/ModelConfig.hh"

#include <math.h>

namespace simeng {

ModelConfig::ModelConfig(std::string path) {
  // Ensure the file exists
  std::ifstream file(path);
  if (!file.is_open()) {
    std::cerr << "Could not read " << path << std::endl;
    exit(1);
  }
  file.close();

  // Read in the config file
  configFile_ = YAML::LoadFile(path);

  // Check if the config file inherits values from a base config
  inherit();

  // Validate the inputted config file
  validate();
}

YAML::Node ModelConfig::getConfigFile() { return configFile_; }

void ModelConfig::inherit() {
  // Check if the config file includes a inheritted file
  if (!configFile_["Inherit-From"]) {
    return;
  } else {
    std::cerr << "Config inheritance not yet supported" << std::endl;
    exit(1);
    // TODO: Merge files
  }
  return;
}

void ModelConfig::validate() {
  // Loop through expected fields and ensure a valid value exists
  std::vector<std::string> subFields;
  std::string root = "";
  int validISA;

  // Core
  root = "Core";
<<<<<<< HEAD
  subFields = {"ISA",
               "Simulation-Mode",
               "Clock-Frequency",
               "Timer-Frequency",
               "Micro-Operations",
               "Vector-Length"};
  validISA = nodeChecker<std::string>(
      configFile_[root][subFields[0]], subFields[0],
      std::vector<std::string>({"AArch64", "rv64"}), ExpectedValue::String);
  nodeChecker<std::string>(configFile_[root][subFields[1]], subFields[1],
=======
  subFields = {"Simulation-Mode", "Clock-Frequency", "Timer-Frequency",
               "Micro-Operations", "Vector-Length"};
  nodeChecker<std::string>(configFile_[root][subFields[0]], subFields[0],
>>>>>>> 4b3ad611
                           {"emulation", "inorderpipelined", "outoforder"},
                           ExpectedValue::String);
  nodeChecker<float>(configFile_[root][subFields[2]], subFields[2],
                     std::make_pair(0.f, 10.f), ExpectedValue::Float);
  nodeChecker<uint32_t>(configFile_[root][subFields[3]], subFields[3],
                        std::make_pair(1, UINT32_MAX), ExpectedValue::UInteger,
                        100);
<<<<<<< HEAD
  nodeChecker<bool>(configFile_[root][subFields[4]], subFields[4],
                    std::make_pair(false, true), ExpectedValue::Bool, false);
  nodeChecker<uint16_t>(configFile_[root][subFields[5]], subFields[5],
=======
  nodeChecker<bool>(configFile_[root][subFields[3]], subFields[3],
                    std::make_pair(false, true), ExpectedValue::Bool, false);
  nodeChecker<uint16_t>(configFile_[root][subFields[4]], subFields[4],
>>>>>>> 4b3ad611
                        {128, 256, 384, 512, 640, 768, 896, 1024, 1152, 1280,
                         1408, 1536, 1664, 1792, 1920, 2048},
                        ExpectedValue::UInteger, 512);
  subFields.clear();

<<<<<<< HEAD
  // Ensure the ISA Type is defined and valid
  if (validISA == 1) {
    // Generate groupOptions_ and groupMapping_
    createGroupMapping();

    // Ports
    std::vector<std::string> portNames;
    std::map<std::string, bool> portLinked;
    root = "Ports";
    size_t num_ports = configFile_[root].size();
    if (!num_ports) {
      missing_ << "\t- " << root << "\n";
    }
    for (size_t i = 0; i < num_ports; i++) {
      YAML::Node port_node = configFile_[root][i];
      // Get port number into a string format
      char port_msg[10];
      sprintf(port_msg, "Port %zu ", i);
      std::string port_num = std::string(port_msg);
      // Check for existance of Portname field and record name
      if (nodeChecker<std::string>(port_node["Portname"], port_num + "Portname",
                                   std::vector<std::string>{},
                                   ExpectedValue::String)) {
        std::string name = port_node["Portname"].as<std::string>();
        // Ensure port name is unique
        if (std::find(portNames.begin(), portNames.end(), name) ==
            portNames.end()) {
          portNames.push_back(name);
          portLinked.insert({name, false});
        } else {
          invalid_ << "\t- " << port_num << "name \"" << name
                   << "\" already used\n";
        }
      }
      // Check for existance of Instruction-Support field
      if (!(port_node["Instruction-Support"].IsDefined()) ||
          port_node["Instruction-Support"].IsNull()) {
        missing_ << "\t- " << port_num << "Instruction-Support\n";
        continue;
      }
      uint16_t groupIndex = 0;
      uint16_t opcodeIndex = 0;
      for (size_t j = 0; j < port_node["Instruction-Support"].size(); j++) {
        YAML::Node group = port_node["Instruction-Support"][j];
        // Get group number into a string format
        char group_msg[10];
        sprintf(group_msg, "Group %zu ", j);
        std::string group_num = std::string(group_msg);
        // Check for existance of instruction group
        if (group.as<std::string>()[0] == '~') {
          // Extract opcode and store in config option
          uint16_t opcode = std::stoi(group.as<std::string>().substr(
              1, group.as<std::string>().size()));
          configFile_["Ports"][i]["Instruction-Opcode-Support"][opcodeIndex] =
              opcode;
          // Ensure opcode is between the bounds of 0 and Capstones'
          // AArch64_INSTRUCTION_LIST_END
          boundChecker(configFile_["Ports"][i]["Instruction-Opcode-Support"]
                                  [opcodeIndex],
                       port_num + group_num, std::make_pair(0, 4516),
                       ExpectedValue::UInteger);
          opcodeIndex++;
        } else if (nodeChecker<std::string>(group, port_num + group_num,
                                            groupOptions_,
                                            ExpectedValue::String)) {
          configFile_["Ports"][i]["Instruction-Group-Support"][groupIndex] =
              unsigned(groupMapping_[group.as<std::string>()]);
          groupIndex++;
        }
      }
    }

    // Reservation-Stations
    root = "Reservation-Stations";
    size_t num_rs = configFile_[root].size();
    if (!num_rs) {
      missing_ << "\t- " << root << "\n";
    }
    for (size_t i = 0; i < num_rs; i++) {
      YAML::Node rs = configFile_[root][i];
      // Get rs number into a string format
      char rs_msg[25];
      sprintf(rs_msg, "Reservation Station %zu ", i);
      std::string rs_num = std::string(rs_msg);
      nodeChecker<uint16_t>(rs["Size"], rs_num + "Size",
                            std::make_pair(1, UINT16_MAX),
                            ExpectedValue::UInteger);
      // Check for existance of Ports field
      if (!(rs["Ports"].IsDefined()) || rs["Ports"].IsNull()) {
        missing_ << "\t- " << rs_num << "Ports\n";
        continue;
      }
      for (size_t j = 0; j < rs["Ports"].size(); j++) {
        YAML::Node port_node = rs["Ports"][j];
        // Get port index into a string format
        char port_msg[25];
        sprintf(port_msg, "Port %zu ", j);
        std::string port_num = std::string(port_msg);
        if (nodeChecker<std::string>(port_node, rs_num + port_num + "Portname",
                                     portNames, ExpectedValue::String)) {
          // Change port name to port index
          for (uint8_t k = 0; k < portNames.size(); k++) {
            if (port_node.as<std::string>() == portNames[k]) {
              configFile_["Reservation-Stations"][i]["Ports"][j] = unsigned(k);
              portLinked[portNames[k]] = true;
              break;
            }
          }
        }
      }
    }
    // Ensure all ports have an associated reservation station
    for (auto& port : portLinked) {
      if (!port.second) {
        missing_ << "\t- " << port.first
                 << " has no associated reservation station\n";
      }
    }

    // TODO make as many subfields as possible generic to avoid repeated code
    // e.g. AArch64 FloatingPoint/SVE-Count -> FloatingPoint-Count
    if (configFile_["Core"]["ISA"].as<std::string>() == "rv64") {
      // Register-Set
      root = "Register-Set";
      subFields = {"GeneralPurpose-Count", "FloatingPoint-Count"};
      nodeChecker<uint16_t>(configFile_[root][subFields[0]], subFields[0],
                            std::make_pair(32, UINT16_MAX),
                            ExpectedValue::UInteger);
      nodeChecker<uint16_t>(configFile_[root][subFields[1]], subFields[1],
                            std::make_pair(32, UINT16_MAX),
                            ExpectedValue::UInteger);
    } else if (configFile_["Core"]["ISA"].as<std::string>() == "AArch64") {
      // Register-Set
      root = "Register-Set";
      subFields = {"GeneralPurpose-Count", "FloatingPoint/SVE-Count",
                   "Predicate-Count", "Conditional-Count"};
      nodeChecker<uint16_t>(configFile_[root][subFields[0]], subFields[0],
                            std::make_pair(32, UINT16_MAX),
                            ExpectedValue::UInteger);
      nodeChecker<uint16_t>(configFile_[root][subFields[1]], subFields[1],
                            std::make_pair(32, UINT16_MAX),
                            ExpectedValue::UInteger);
      nodeChecker<uint16_t>(configFile_[root][subFields[2]], subFields[2],
                            std::make_pair(17, UINT16_MAX),
                            ExpectedValue::UInteger, 17);
      nodeChecker<uint16_t>(configFile_[root][subFields[3]], subFields[3],
                            std::make_pair(1, UINT16_MAX),
                            ExpectedValue::UInteger);
    }

    subFields.clear();

    // Execution-Units
    root = "Execution-Units";
    subFields = {"Pipelined", "Blocking-Groups"};
    size_t num_units = configFile_[root].size();
    if (!num_units) {
      missing_ << "\t- " << root << "\n";
    } else if (num_ports != num_units) {
      invalid_
          << "\t- Number of issue ports and execution units should be equal\n";
    }
    for (size_t i = 0; i < num_units; i++) {
      char euNum[50];
      sprintf(euNum, "Execution Unit %zu ", i);
      YAML::Node euNode = configFile_[root][i];
      nodeChecker<bool>(configFile_[root][i][subFields[0]],
                        (std::string(euNum) + subFields[0]),
                        std::vector<bool>{false, true}, ExpectedValue::Bool);
      if (euNode[subFields[1]].IsDefined() &&
          !(euNode[subFields[1]].IsNull())) {
        // Compile set of blocking groups into a queue
        std::queue<uint16_t> blockingGroups;
        for (size_t j = 0; j < euNode[subFields[1]].size(); j++) {
          char bgNum[50];
          sprintf(bgNum, "Blocking group %zu", j);
          if (nodeChecker<std::string>(
                  configFile_[root][i][subFields[1]][j],
                  (std::string(euNum) + std::string(bgNum)), groupOptions_,
                  ExpectedValue::String)) {
            uint16_t mappedGroup =
                groupMapping_[euNode[subFields[1]][j].as<std::string>()];
            blockingGroups.push(mappedGroup);
            configFile_["Execution-Units"][i]["Blocking-Groups"][j] =
                mappedGroup;
          }
        }
        // Expand set of blocking groups to include those that inherit from the
        // user defined set
        uint16_t config_index =
            configFile_["Execution-Units"][i]["Blocking-Groups"].size();
        while (blockingGroups.size()) {
          // Determine if there's any inheritance
          if (arch::aarch64::groupInheritance.find(blockingGroups.front()) !=
              arch::aarch64::groupInheritance.end()) {
            std::vector<uint16_t> inheritedGroups =
                arch::aarch64::groupInheritance.at(blockingGroups.front());
            for (int k = 0; k < inheritedGroups.size(); k++) {
              blockingGroups.push(inheritedGroups[k]);
              configFile_["Execution-Units"][i]["Blocking-Groups"]
                         [config_index] = inheritedGroups[k];
              config_index++;
            }
          }
          blockingGroups.pop();
        }
      }
    }
    subFields.clear();
  }

=======
>>>>>>> 4b3ad611
  // Fetch
  root = "Fetch";
  subFields = {"Fetch-Block-Size", "Loop-Buffer-Size",
               "Loop-Detection-Threshold"};
  if (nodeChecker<uint16_t>(configFile_[root][subFields[0]], subFields[0],
                            std::make_pair(4, UINT16_MAX),
                            ExpectedValue::UInteger)) {
    uint16_t block_size = configFile_[root][subFields[0]].as<uint16_t>();
    // Ensure fetch block size is a power of 2
    if ((block_size & (block_size - 1)) == 0) {
      uint8_t alignment_bits = log2(block_size);
      configFile_[root]["Fetch-Block-Alignment-Bits"] =
          unsigned(alignment_bits);
    } else {
      invalid_ << "\t- Fetch-Block-Size must be a power of 2\n";
    }
  }
  nodeChecker<uint16_t>(configFile_[root][subFields[1]], subFields[1],
                        std::make_pair(0, UINT16_MAX), ExpectedValue::UInteger);
  nodeChecker<uint16_t>(configFile_[root][subFields[2]], subFields[2],
                        std::make_pair(0, UINT16_MAX), ExpectedValue::UInteger);
  subFields.clear();

  // Process-Image
  root = "Process-Image";
  subFields = {"Heap-Size", "Stack-Size"};
  // Default heap size is 1024 * 1024 * 10 = 10MiB
  nodeChecker<uint64_t>(configFile_[root][subFields[0]], subFields[0],
                        std::make_pair(1, UINT64_MAX), ExpectedValue::UInteger,
                        10485760);
  // Default stack size is 1024 * 1024 = 1MiB
  nodeChecker<uint64_t>(configFile_[root][subFields[1]], subFields[1],
                        std::make_pair(1, UINT64_MAX), ExpectedValue::UInteger,
                        1048576);
  subFields.clear();

  // Branch-Predictor
  root = "Branch-Predictor";
  subFields = {"BTB-Tag-Bits", "Saturating-Count-Bits", "Global-History-Length",
               "RAS-entries", "Fallback-Static-Predictor"};
  nodeChecker<uint64_t>(configFile_[root][subFields[0]], subFields[0],
                        std::make_pair(1, UINT64_MAX), ExpectedValue::UInteger);
  nodeChecker<uint64_t>(configFile_[root][subFields[2]], subFields[2],
                        std::make_pair(0, 64), ExpectedValue::UInteger);
  nodeChecker<uint64_t>(configFile_[root][subFields[3]], subFields[3],
                        std::make_pair(1, UINT64_MAX), ExpectedValue::UInteger);
  if (nodeChecker<std::string>(
          configFile_[root][subFields[4]], subFields[4],
          std::vector<std::string>{"Always-Taken", "Always-Not-Taken"},
          ExpectedValue::String)) {
    // If the Saturating-Count-Bits option is valid, set fallback static
    // prediction to weakest value of the specific direction (i.e weakly taken
    // or weakly not-taken)
    if (nodeChecker<uint64_t>(configFile_[root][subFields[1]], subFields[1],
                              std::make_pair(1, UINT64_MAX),
                              ExpectedValue::UInteger)) {
      // Calculate saturation counter boundary between weakly taken and
      // not-taken. `(2 ^ num_sat_cnt_bits) / 2` gives the weakly taken state
      // value
      uint16_t weaklyTaken =
          std::pow(2, (configFile_[root][subFields[1]].as<uint64_t>() - 1));
      // Swap Fallback-Static-Predictor scheme out for equivalent saturating
      // counter value
      configFile_[root][subFields[4]] =
          (configFile_[root][subFields[4]].as<std::string>() == "Always-Taken")
              ? weaklyTaken
              : (weaklyTaken - 1);
    }
  }
  subFields.clear();

  // L1-Cache
  root = "L1-Cache";
  subFields = {"Access-Latency",
               "Exclusive",
               "Load-Bandwidth",
               "Store-Bandwidth",
               "Permitted-Requests-Per-Cycle",
               "Permitted-Loads-Per-Cycle",
               "Permitted-Stores-Per-Cycle"};
  nodeChecker<uint16_t>(configFile_[root][subFields[0]], subFields[0],
                        std::make_pair(1, UINT16_MAX), ExpectedValue::UInteger,
                        1);
  nodeChecker<bool>(configFile_[root][subFields[1]], subFields[1],
                    std::vector<bool>{true, false}, ExpectedValue::Bool, false);
  nodeChecker<uint16_t>(configFile_[root][subFields[2]], subFields[2],
                        std::make_pair(1, UINT16_MAX), ExpectedValue::UInteger,
                        UINT16_MAX);
  nodeChecker<uint16_t>(configFile_[root][subFields[3]], subFields[3],
                        std::make_pair(1, UINT16_MAX), ExpectedValue::UInteger,
                        UINT16_MAX);
  nodeChecker<uint16_t>(configFile_[root][subFields[4]], subFields[4],
                        std::make_pair(1, UINT16_MAX), ExpectedValue::UInteger,
                        UINT16_MAX);
  nodeChecker<uint16_t>(configFile_[root][subFields[5]], subFields[5],
                        std::make_pair(1, UINT16_MAX), ExpectedValue::UInteger,
                        UINT16_MAX);
  nodeChecker<uint16_t>(configFile_[root][subFields[6]], subFields[6],
                        std::make_pair(1, UINT16_MAX), ExpectedValue::UInteger,
                        UINT16_MAX);
<<<<<<< HEAD
=======
  subFields.clear();

  // Ports
  std::vector<std::string> portNames;
  std::map<std::string, bool> portLinked;
  root = "Ports";
  size_t num_ports = configFile_[root].size();
  if (!num_ports) {
    missing_ << "\t- " << root << "\n";
  }
  for (size_t i = 0; i < num_ports; i++) {
    YAML::Node port_node = configFile_[root][i];
    // Get port number into a string format
    char port_msg[10];
    sprintf(port_msg, "Port %zu ", i);
    std::string port_num = std::string(port_msg);
    // Check for existance of Portname field and record name
    if (nodeChecker<std::string>(port_node["Portname"], port_num + "Portname",
                                 std::vector<std::string>{},
                                 ExpectedValue::String)) {
      std::string name = port_node["Portname"].as<std::string>();
      // Ensure port name is unique
      if (std::find(portNames.begin(), portNames.end(), name) ==
          portNames.end()) {
        portNames.push_back(name);
        portLinked.insert({name, false});
      } else {
        invalid_ << "\t- " << port_num << "name \"" << name
                 << "\" already used\n";
      }
    }
    // Check for existance of Instruction-Support field
    if (!(port_node["Instruction-Support"].IsDefined()) ||
        port_node["Instruction-Support"].IsNull()) {
      missing_ << "\t- " << port_num << "Instruction-Support\n";
      continue;
    }
    uint16_t groupIndex = 0;
    uint16_t opcodeIndex = 0;
    for (size_t j = 0; j < port_node["Instruction-Support"].size(); j++) {
      YAML::Node group = port_node["Instruction-Support"][j];
      // Get group number into a string format
      char group_msg[10];
      sprintf(group_msg, "Group %zu ", j);
      std::string group_num = std::string(group_msg);
      // Check for existance of instruction group
      if (group.as<std::string>()[0] == '~') {
        // Extract opcode and store in config option
        uint16_t opcode = std::stoi(
            group.as<std::string>().substr(1, group.as<std::string>().size()));
        configFile_["Ports"][i]["Instruction-Opcode-Support"][opcodeIndex] =
            opcode;
        // Ensure opcode is between the bounds of 0 and Capstones'
        // AArch64_INSTRUCTION_LIST_END
        boundChecker(
            configFile_["Ports"][i]["Instruction-Opcode-Support"][opcodeIndex],
            port_num + group_num, std::make_pair(0, 4516),
            ExpectedValue::UInteger);
        opcodeIndex++;
      } else if (nodeChecker<std::string>(group, port_num + group_num,
                                          groupOptions_,
                                          ExpectedValue::String)) {
        configFile_["Ports"][i]["Instruction-Group-Support"][groupIndex] =
            unsigned(groupMapping_[group.as<std::string>()]);
        groupIndex++;
      }
    }
  }

  // Reservation-Stations
  root = "Reservation-Stations";
  size_t num_rs = configFile_[root].size();
  if (!num_rs) {
    missing_ << "\t- " << root << "\n";
  }
  for (size_t i = 0; i < num_rs; i++) {
    YAML::Node rs = configFile_[root][i];
    // Get rs number into a string format
    char rs_msg[25];
    sprintf(rs_msg, "Reservation Station %zu ", i);
    std::string rs_num = std::string(rs_msg);
    nodeChecker<uint16_t>(rs["Size"], rs_num + "Size",
                          std::make_pair(1, UINT16_MAX),
                          ExpectedValue::UInteger);
    // Check for existance of Ports field
    if (!(rs["Ports"].IsDefined()) || rs["Ports"].IsNull()) {
      missing_ << "\t- " << rs_num << "Ports\n";
      continue;
    }
    for (size_t j = 0; j < rs["Ports"].size(); j++) {
      YAML::Node port_node = rs["Ports"][j];
      // Get port index into a string format
      char port_msg[25];
      sprintf(port_msg, "Port %zu ", j);
      std::string port_num = std::string(port_msg);
      if (nodeChecker<std::string>(port_node, rs_num + port_num + "Portname",
                                   portNames, ExpectedValue::String)) {
        // Change port name to port index
        for (uint8_t k = 0; k < portNames.size(); k++) {
          if (port_node.as<std::string>() == portNames[k]) {
            configFile_["Reservation-Stations"][i]["Ports"][j] = unsigned(k);
            portLinked[portNames[k]] = true;
            break;
          }
        }
      }
    }
  }
  // Ensure all ports have an associated reservation station
  for (auto& port : portLinked) {
    if (!port.second) {
      missing_ << "\t- " << port.first
               << " has no associated reservation station\n";
    }
  }

  // Register-Set
  root = "Register-Set";
  subFields = {"GeneralPurpose-Count", "FloatingPoint/SVE-Count",
               "Predicate-Count", "Conditional-Count"};
  nodeChecker<uint16_t>(configFile_[root][subFields[0]], subFields[0],
                        std::make_pair(32, UINT16_MAX),
                        ExpectedValue::UInteger);
  nodeChecker<uint16_t>(configFile_[root][subFields[1]], subFields[1],
                        std::make_pair(32, UINT16_MAX),
                        ExpectedValue::UInteger);
  nodeChecker<uint16_t>(configFile_[root][subFields[2]], subFields[2],
                        std::make_pair(17, UINT16_MAX), ExpectedValue::UInteger,
                        17);
  nodeChecker<uint16_t>(configFile_[root][subFields[3]], subFields[3],
                        std::make_pair(1, UINT16_MAX), ExpectedValue::UInteger);
>>>>>>> 4b3ad611
  subFields.clear();

  // Queue-Sizes
  root = "Queue-Sizes";
  subFields = {"ROB", "Load", "Store"};
  nodeChecker<unsigned int>(configFile_[root][subFields[0]], subFields[0],
                            std::make_pair(1, UINT_MAX),
                            ExpectedValue::UInteger);
  nodeChecker<unsigned int>(configFile_[root][subFields[1]], subFields[1],
                            std::make_pair(1, UINT_MAX),
                            ExpectedValue::UInteger);
  nodeChecker<unsigned int>(configFile_[root][subFields[2]], subFields[2],
                            std::make_pair(1, UINT_MAX),
                            ExpectedValue::UInteger);
  subFields.clear();

  // Pipeline-Widths
  root = "Pipeline-Widths";
  subFields = {"Commit", "Dispatch-Rate", "FrontEnd", "LSQ-Completion"};
  nodeChecker<unsigned int>(configFile_[root][subFields[0]], subFields[0],
                            std::make_pair(1, UINT_MAX),
                            ExpectedValue::UInteger);
  nodeChecker<unsigned int>(configFile_[root][subFields[1]], subFields[1],
                            std::make_pair(1, UINT_MAX),
                            ExpectedValue::UInteger);
  nodeChecker<unsigned int>(configFile_[root][subFields[2]], subFields[2],
                            std::make_pair(1, UINT_MAX),
                            ExpectedValue::UInteger);
  nodeChecker<unsigned int>(configFile_[root][subFields[3]], subFields[3],
                            std::make_pair(1, UINT_MAX),
                            ExpectedValue::UInteger);
  subFields.clear();

  // Latencies
  root = "Latencies";
  subFields = {"Instruction-Groups", "Execution-Latency",
               "Execution-Throughput"};
  for (size_t i = 0; i < configFile_[root].size(); i++) {
    char latNum[50];
    sprintf(latNum, "Latency group %zu ", i);
    YAML::Node latNode = configFile_[root][i];
    YAML::Node grpNode = latNode[subFields[0]];
    if (grpNode.IsDefined() && !(grpNode.IsNull())) {
      uint16_t groupIndex = 0;
      uint16_t opcodeIndex = 0;
      for (size_t j = 0; j < grpNode.size(); j++) {
        char grpNum[50];
        sprintf(grpNum, "Instruction group %zu ", j);
        // Determine whether the value is an opcode or an instruction-group
        // value
        if (grpNode[j].as<std::string>()[0] == '~') {
          // Extract opcode and store in config option
          uint16_t opcode = std::stoi(grpNode[j].as<std::string>().substr(
              1, grpNode[j].as<std::string>().size()));
          configFile_[root][i]["Instruction-Opcode"][opcodeIndex] = opcode;
          // Ensure opcode is between the bounds of 0 and Capstones'
          // AArch64_INSTRUCTION_LIST_END
          boundChecker(configFile_[root][i]["Instruction-Opcode"][opcodeIndex],
                       (std::string(latNum) + std::string(grpNum)),
                       std::make_pair(0, 4516), ExpectedValue::UInteger);
          opcodeIndex++;
        } else if (nodeChecker<std::string>(
                       grpNode[j], (std::string(latNum) + std::string(grpNum)),
                       groupOptions_, ExpectedValue::String)) {
          // Map latency Instruction-Group to integer value
          configFile_[root][i]["Instruction-Group"][groupIndex] =
              groupMapping_[grpNode[j].as<std::string>()];
          groupIndex++;
        }
      }
    } else {
      missing_ << "\t- " << (std::string(latNum) + subFields[0]) << "\n";
    }
    nodeChecker<uint16_t>(
        latNode[subFields[1]], (std::string(latNum) + subFields[1]),
        std::make_pair(1, UINT16_MAX), ExpectedValue::UInteger);
    nodeChecker<uint16_t>(
        latNode[subFields[2]], (std::string(latNum) + subFields[2]),
        std::make_pair(1, UINT16_MAX), ExpectedValue::UInteger);
  }
  subFields.clear();

  // CPU-Info
  root = "CPU-Info";
  subFields = {"Generate-Special-Dir",
               "Core-Count",
               "Socket-Count",
               "SMT",
               "BogoMIPS",
               "Features",
               "CPU-Implementer",
               "CPU-Architecture",
               "CPU-Variant",
               "CPU-Part",
               "CPU-Revision",
               "Package-Count"};
  nodeChecker<std::string>(configFile_[root][subFields[0]], subFields[0],
                           {"T", "F", ""}, ExpectedValue::String, "F");
  nodeChecker<unsigned int>(configFile_[root][subFields[1]], subFields[1],
                            std::make_pair(1, UINT_MAX),
                            ExpectedValue::UInteger, 1);
  nodeChecker<unsigned int>(configFile_[root][subFields[2]], subFields[2],
                            std::make_pair(1, UINT_MAX),
                            ExpectedValue::UInteger, 1);
  nodeChecker<unsigned int>(configFile_[root][subFields[3]], subFields[3],
                            std::make_pair(1, UINT_MAX),
                            ExpectedValue::UInteger, 1);
  nodeChecker<float>(configFile_[root][subFields[4]], subFields[4],
                     std::make_pair(0.0f, std::numeric_limits<float>::max()),
                     ExpectedValue::Float, 0.0f);
  nodeChecker<std::string>(configFile_[root][subFields[5]], subFields[5],
                           std::vector<std::string>(), ExpectedValue::String,
                           "");
  nodeChecker<std::string>(configFile_[root][subFields[6]], subFields[6],  //
                           std::vector<std::string>(), ExpectedValue::String,
                           "0x0");
  nodeChecker<unsigned int>(configFile_[root][subFields[7]], subFields[7],
                            std::make_pair(0, UINT_MAX),
                            ExpectedValue::UInteger, 0);
  nodeChecker<std::string>(configFile_[root][subFields[8]], subFields[8],  //
                           std::vector<std::string>(), ExpectedValue::String,
                           "0x0");
  nodeChecker<std::string>(configFile_[root][subFields[9]], subFields[9],  //
                           std::vector<std::string>(), ExpectedValue::String,
                           "0x0");
  nodeChecker<unsigned int>(configFile_[root][subFields[10]], subFields[10],
                            std::make_pair(0, UINT_MAX),
                            ExpectedValue::UInteger, 0x0);
  if (nodeChecker<unsigned int>(configFile_[root][subFields[11]], subFields[11],
                                std::make_pair(1, UINT_MAX),
                                ExpectedValue::UInteger, 1)) {
    uint64_t package_count = configFile_[root][subFields[11]].as<uint64_t>();
    uint64_t core_count = configFile_[root][subFields[1]].as<uint64_t>();
    // Ensure package_count size is a less than or equal to the core count, and
    // that the core count can be divided by the package count
    if (!((package_count <= core_count) && (core_count % package_count == 0))) {
      invalid_
          << "\t- Package-Count must be a Less-than or equal to Core-Count, "
             "and Core-Count must be divisible by Package-Count.";
    }
  }
  subFields.clear();

  std::string missingStr = missing_.str();
  std::string invalidStr = invalid_.str();
  // Print all missing fields
  if (missingStr.length()) {
    std::cerr << "The following fields are missing from the provided "
                 "configuration file:\n"
              << missingStr << std::endl;
  }
  // Print all invalid values
  if (invalidStr.length()) {
    std::cerr
        << "The following values are invalid for their associated field:\n"
        << invalidStr << std::endl;
  }
  if (missingStr.length() || invalidStr.length()) exit(1);
  return;
}

void ModelConfig::createGroupMapping() {
  if (configFile_["Core"]["ISA"].as<std::string>() == "AArch64") {
    groupOptions_ = {"INT",
                     "INT_SIMPLE",
                     "INT_SIMPLE_ARTH",
                     "INT_SIMPLE_ARTH_NOSHIFT",
                     "INT_SIMPLE_LOGICAL",
                     "INT_SIMPLE_LOGICAL_NOSHIFT",
                     "INT_SIMPLE_CMP",
                     "INT_SIMPLE_CVT",
                     "INT_MUL",
                     "INT_DIV_OR_SQRT",
                     "LOAD_INT",
                     "STORE_ADDRESS_INT",
                     "STORE_DATA_INT",
                     "STORE_INT",
                     "FP",
                     "FP_SIMPLE",
                     "FP_SIMPLE_ARTH",
                     "FP_SIMPLE_ARTH_NOSHIFT",
                     "FP_SIMPLE_LOGICAL",
                     "FP_SIMPLE_LOGICAL_NOSHIFT",
                     "FP_SIMPLE_CMP",
                     "FP_SIMPLE_CVT",
                     "FP_MUL",
                     "FP_DIV_OR_SQRT",
                     "SCALAR",
                     "SCALAR_SIMPLE",
                     "SCALAR_SIMPLE_ARTH",
                     "SCALAR_SIMPLE_ARTH_NOSHIFT",
                     "SCALAR_SIMPLE_LOGICAL",
                     "SCALAR_SIMPLE_LOGICAL_NOSHIFT",
                     "SCALAR_SIMPLE_CMP",
                     "SCALAR_SIMPLE_CVT",
                     "SCALAR_MUL",
                     "SCALAR_DIV_OR_SQRT",
                     "LOAD_SCALAR",
                     "STORE_ADDRESS_SCALAR",
                     "STORE_DATA_SCALAR",
                     "STORE_SCALAR",
                     "VECTOR",
                     "VECTOR_SIMPLE",
                     "VECTOR_SIMPLE_ARTH",
                     "VECTOR_SIMPLE_ARTH_NOSHIFT",
                     "VECTOR_SIMPLE_LOGICAL",
                     "VECTOR_SIMPLE_LOGICAL_NOSHIFT",
                     "VECTOR_SIMPLE_CMP",
                     "VECTOR_SIMPLE_CVT",
                     "VECTOR_MUL",
                     "VECTOR_DIV_OR_SQRT",
                     "LOAD_VECTOR",
                     "STORE_ADDRESS_VECTOR",
                     "STORE_DATA_VECTOR",
                     "STORE_VECTOR",
                     "SVE",
                     "SVE_SIMPLE",
                     "SVE_SIMPLE_ARTH",
                     "SVE_SIMPLE_ARTH_NOSHIFT",
                     "SVE_SIMPLE_LOGICAL",
                     "SVE_SIMPLE_LOGICAL_NOSHIFT",
                     "SVE_SIMPLE_CMP",
                     "SVE_SIMPLE_CVT",
                     "SVE_MUL",
                     "SVE_DIV_OR_SQRT",
                     "LOAD_SVE",
                     "STORE_ADDRESS_SVE",
                     "STORE_DATA_SVE",
                     "STORE_SVE",
                     "PREDICATE",
                     "LOAD",
                     "STORE_ADDRESS",
                     "STORE_DATA",
                     "STORE",
                     "BRANCH"};
  } else if (configFile_["Core"]["ISA"].as<std::string>() == "rv64") {
    groupOptions_ = {"INT",
                     "INT_SIMPLE",
                     "INT_SIMPLE_ARTH",
                     "INT_SIMPLE_CMP",
                     "INT_SIMPLE_LOGICAL",
                     "INT_SIMPLE_SHIFT",
                     "INT_MUL",
                     "INT_DIV",
                     "LOAD_INT",
                     "STORE_INT",
                     "LOAD",
                     "STORE",
                     "BRANCH"};
  }
  // ISA instruction group namespaces contain a set of contiguous assigned
  // uint16_t starting from 0. Therefore, the index of each groupOptions_ entry
  // is also its <isa>::InstructionGroups value (assuming groupOptions_ is
  // ordered exactly as <isa>::InstructionGroups is).
  for (int grp = 0; grp < groupOptions_.size(); grp++) {
    groupMapping_[groupOptions_[grp]] = grp;
  }
}

template <typename T>
int ModelConfig::nodeChecker(const YAML::Node& node, const std::string& field,
                             const std::vector<T>& value_set,
                             uint8_t expected) {
  // Check for the existance of the given node
  if (!(node.IsDefined()) || node.IsNull()) {
    missing_ << "\t- " << field << "\n";
    return 0;
  }

  return setChecker(node, field, value_set, expected);
}

template <typename T>
int ModelConfig::nodeChecker(YAML::Node node, const std::string& field,
                             const std::vector<T>& value_set, uint8_t expected,
                             T default_value) {
  // Check for the existance of the given node
  if (!(node.IsDefined()) || node.IsNull()) {
    node = default_value;
    return 1;
  }

  return setChecker(node, field, value_set, expected);
}

template <typename T>
int ModelConfig::nodeChecker(const YAML::Node& node, const std::string& field,
                             const std::pair<T, T>& bounds, uint8_t expected) {
  // Check for the existance of the given node
  if (!(node.IsDefined()) || node.IsNull()) {
    missing_ << "\t- " << field << "\n";
    return 0;
  }

  return boundChecker(node, field, bounds, expected);
}

template <typename T>
int ModelConfig::nodeChecker(YAML::Node node, const std::string& field,
                             const std::pair<T, T>& bounds, uint8_t expected,
                             const T& default_value) {
  // Check for the existance of the given node
  if (!(node.IsDefined()) || node.IsNull()) {
    node = default_value;
    return 1;
  }

  return boundChecker(node, field, bounds, expected);
}

}  // namespace simeng<|MERGE_RESOLUTION|>--- conflicted
+++ resolved
@@ -45,7 +45,6 @@
 
   // Core
   root = "Core";
-<<<<<<< HEAD
   subFields = {"ISA",
                "Simulation-Mode",
                "Clock-Frequency",
@@ -56,11 +55,6 @@
       configFile_[root][subFields[0]], subFields[0],
       std::vector<std::string>({"AArch64", "rv64"}), ExpectedValue::String);
   nodeChecker<std::string>(configFile_[root][subFields[1]], subFields[1],
-=======
-  subFields = {"Simulation-Mode", "Clock-Frequency", "Timer-Frequency",
-               "Micro-Operations", "Vector-Length"};
-  nodeChecker<std::string>(configFile_[root][subFields[0]], subFields[0],
->>>>>>> 4b3ad611
                            {"emulation", "inorderpipelined", "outoforder"},
                            ExpectedValue::String);
   nodeChecker<float>(configFile_[root][subFields[2]], subFields[2],
@@ -68,21 +62,14 @@
   nodeChecker<uint32_t>(configFile_[root][subFields[3]], subFields[3],
                         std::make_pair(1, UINT32_MAX), ExpectedValue::UInteger,
                         100);
-<<<<<<< HEAD
   nodeChecker<bool>(configFile_[root][subFields[4]], subFields[4],
                     std::make_pair(false, true), ExpectedValue::Bool, false);
   nodeChecker<uint16_t>(configFile_[root][subFields[5]], subFields[5],
-=======
-  nodeChecker<bool>(configFile_[root][subFields[3]], subFields[3],
-                    std::make_pair(false, true), ExpectedValue::Bool, false);
-  nodeChecker<uint16_t>(configFile_[root][subFields[4]], subFields[4],
->>>>>>> 4b3ad611
                         {128, 256, 384, 512, 640, 768, 896, 1024, 1152, 1280,
                          1408, 1536, 1664, 1792, 1920, 2048},
                         ExpectedValue::UInteger, 512);
   subFields.clear();
 
-<<<<<<< HEAD
   // Ensure the ISA Type is defined and valid
   if (validISA == 1) {
     // Generate groupOptions_ and groupMapping_
@@ -294,8 +281,6 @@
     subFields.clear();
   }
 
-=======
->>>>>>> 4b3ad611
   // Fetch
   root = "Fetch";
   subFields = {"Fetch-Block-Size", "Loop-Buffer-Size",
@@ -396,140 +381,7 @@
   nodeChecker<uint16_t>(configFile_[root][subFields[6]], subFields[6],
                         std::make_pair(1, UINT16_MAX), ExpectedValue::UInteger,
                         UINT16_MAX);
-<<<<<<< HEAD
-=======
-  subFields.clear();
-
-  // Ports
-  std::vector<std::string> portNames;
-  std::map<std::string, bool> portLinked;
-  root = "Ports";
-  size_t num_ports = configFile_[root].size();
-  if (!num_ports) {
-    missing_ << "\t- " << root << "\n";
-  }
-  for (size_t i = 0; i < num_ports; i++) {
-    YAML::Node port_node = configFile_[root][i];
-    // Get port number into a string format
-    char port_msg[10];
-    sprintf(port_msg, "Port %zu ", i);
-    std::string port_num = std::string(port_msg);
-    // Check for existance of Portname field and record name
-    if (nodeChecker<std::string>(port_node["Portname"], port_num + "Portname",
-                                 std::vector<std::string>{},
-                                 ExpectedValue::String)) {
-      std::string name = port_node["Portname"].as<std::string>();
-      // Ensure port name is unique
-      if (std::find(portNames.begin(), portNames.end(), name) ==
-          portNames.end()) {
-        portNames.push_back(name);
-        portLinked.insert({name, false});
-      } else {
-        invalid_ << "\t- " << port_num << "name \"" << name
-                 << "\" already used\n";
-      }
-    }
-    // Check for existance of Instruction-Support field
-    if (!(port_node["Instruction-Support"].IsDefined()) ||
-        port_node["Instruction-Support"].IsNull()) {
-      missing_ << "\t- " << port_num << "Instruction-Support\n";
-      continue;
-    }
-    uint16_t groupIndex = 0;
-    uint16_t opcodeIndex = 0;
-    for (size_t j = 0; j < port_node["Instruction-Support"].size(); j++) {
-      YAML::Node group = port_node["Instruction-Support"][j];
-      // Get group number into a string format
-      char group_msg[10];
-      sprintf(group_msg, "Group %zu ", j);
-      std::string group_num = std::string(group_msg);
-      // Check for existance of instruction group
-      if (group.as<std::string>()[0] == '~') {
-        // Extract opcode and store in config option
-        uint16_t opcode = std::stoi(
-            group.as<std::string>().substr(1, group.as<std::string>().size()));
-        configFile_["Ports"][i]["Instruction-Opcode-Support"][opcodeIndex] =
-            opcode;
-        // Ensure opcode is between the bounds of 0 and Capstones'
-        // AArch64_INSTRUCTION_LIST_END
-        boundChecker(
-            configFile_["Ports"][i]["Instruction-Opcode-Support"][opcodeIndex],
-            port_num + group_num, std::make_pair(0, 4516),
-            ExpectedValue::UInteger);
-        opcodeIndex++;
-      } else if (nodeChecker<std::string>(group, port_num + group_num,
-                                          groupOptions_,
-                                          ExpectedValue::String)) {
-        configFile_["Ports"][i]["Instruction-Group-Support"][groupIndex] =
-            unsigned(groupMapping_[group.as<std::string>()]);
-        groupIndex++;
-      }
-    }
-  }
-
-  // Reservation-Stations
-  root = "Reservation-Stations";
-  size_t num_rs = configFile_[root].size();
-  if (!num_rs) {
-    missing_ << "\t- " << root << "\n";
-  }
-  for (size_t i = 0; i < num_rs; i++) {
-    YAML::Node rs = configFile_[root][i];
-    // Get rs number into a string format
-    char rs_msg[25];
-    sprintf(rs_msg, "Reservation Station %zu ", i);
-    std::string rs_num = std::string(rs_msg);
-    nodeChecker<uint16_t>(rs["Size"], rs_num + "Size",
-                          std::make_pair(1, UINT16_MAX),
-                          ExpectedValue::UInteger);
-    // Check for existance of Ports field
-    if (!(rs["Ports"].IsDefined()) || rs["Ports"].IsNull()) {
-      missing_ << "\t- " << rs_num << "Ports\n";
-      continue;
-    }
-    for (size_t j = 0; j < rs["Ports"].size(); j++) {
-      YAML::Node port_node = rs["Ports"][j];
-      // Get port index into a string format
-      char port_msg[25];
-      sprintf(port_msg, "Port %zu ", j);
-      std::string port_num = std::string(port_msg);
-      if (nodeChecker<std::string>(port_node, rs_num + port_num + "Portname",
-                                   portNames, ExpectedValue::String)) {
-        // Change port name to port index
-        for (uint8_t k = 0; k < portNames.size(); k++) {
-          if (port_node.as<std::string>() == portNames[k]) {
-            configFile_["Reservation-Stations"][i]["Ports"][j] = unsigned(k);
-            portLinked[portNames[k]] = true;
-            break;
-          }
-        }
-      }
-    }
-  }
-  // Ensure all ports have an associated reservation station
-  for (auto& port : portLinked) {
-    if (!port.second) {
-      missing_ << "\t- " << port.first
-               << " has no associated reservation station\n";
-    }
-  }
-
-  // Register-Set
-  root = "Register-Set";
-  subFields = {"GeneralPurpose-Count", "FloatingPoint/SVE-Count",
-               "Predicate-Count", "Conditional-Count"};
-  nodeChecker<uint16_t>(configFile_[root][subFields[0]], subFields[0],
-                        std::make_pair(32, UINT16_MAX),
-                        ExpectedValue::UInteger);
-  nodeChecker<uint16_t>(configFile_[root][subFields[1]], subFields[1],
-                        std::make_pair(32, UINT16_MAX),
-                        ExpectedValue::UInteger);
-  nodeChecker<uint16_t>(configFile_[root][subFields[2]], subFields[2],
-                        std::make_pair(17, UINT16_MAX), ExpectedValue::UInteger,
-                        17);
-  nodeChecker<uint16_t>(configFile_[root][subFields[3]], subFields[3],
-                        std::make_pair(1, UINT16_MAX), ExpectedValue::UInteger);
->>>>>>> 4b3ad611
+
   subFields.clear();
 
   // Queue-Sizes
