#include "simeng/ModelConfig.hh"

#include <math.h>

namespace simeng {

ModelConfig::ModelConfig(std::string path) {
  // Ensure the file exists
  std::ifstream file(path);
  if (!file.is_open()) {
    std::cerr << "Could not read " << path << std::endl;
    exit(1);
  }
  file.close();

  // Read in the config file
  configFile_ = YAML::LoadFile(path);

  // Generate groupOptions_ and groupMapping_
  createGroupMapping();

  // Check if the config file inherits values from a base config
  inherit();

  // Validate the inputted config file
  validate();
}

YAML::Node ModelConfig::getConfigFile() { return configFile_; }

void ModelConfig::inherit() {
  // Check if the config file includes a inheritted file
  if (!configFile_["Inherit-From"]) {
    return;
  } else {
    std::cerr << "Config inheritance not yet supported" << std::endl;
    exit(1);
    // TODO: Merge files
  }
  return;
}

void ModelConfig::validate() {
  // Loop through expected fields and ensure a valid value exists
  std::vector<std::string> subFields;
  std::string root = "";
  // Core
  root = "Core";
  subFields = {"Simulation-Mode", "Clock-Frequency", "Timer-Frequency",
               "Micro-Operations", "Vector-Length"};
  nodeChecker<std::string>(configFile_[root][subFields[0]], subFields[0],
                           {"emulation", "inorderpipelined", "outoforder"},
                           ExpectedValue::String);
  nodeChecker<float>(configFile_[root][subFields[1]], subFields[1],
                     std::make_pair(0.f, 10.f), ExpectedValue::Float);
  nodeChecker<uint32_t>(configFile_[root][subFields[2]], subFields[2],
                        std::make_pair(1, UINT32_MAX), ExpectedValue::UInteger,
                        100);
  nodeChecker<bool>(configFile_[root][subFields[3]], subFields[3],
                    std::make_pair(false, true), ExpectedValue::Bool, false);
  nodeChecker<uint16_t>(configFile_[root][subFields[4]], subFields[4],
                        {128, 256, 384, 512, 640, 768, 896, 1024, 1152, 1280,
                         1408, 1536, 1664, 1792, 1920, 2048},
                        ExpectedValue::UInteger, 512);
  subFields.clear();

  // Fetch
  root = "Fetch";
  subFields = {"Fetch-Block-Size", "Loop-Buffer-Size",
               "Loop-Detection-Threshold"};
  if (nodeChecker<uint16_t>(configFile_[root][subFields[0]], subFields[0],
                            std::make_pair(4, UINT16_MAX),
                            ExpectedValue::UInteger)) {
    uint16_t block_size = configFile_[root][subFields[0]].as<uint16_t>();
    // Ensure fetch block size is a power of 2
    if ((block_size & (block_size - 1)) == 0) {
      uint8_t alignment_bits = log2(block_size);
      configFile_[root]["Fetch-Block-Alignment-Bits"] =
          unsigned(alignment_bits);
    } else {
      invalid_ << "\t- Fetch-Block-Size must be a power of 2\n";
    }
  }
  nodeChecker<uint16_t>(configFile_[root][subFields[1]], subFields[1],
                        std::make_pair(0, UINT16_MAX), ExpectedValue::UInteger);
  nodeChecker<uint16_t>(configFile_[root][subFields[2]], subFields[2],
                        std::make_pair(0, UINT16_MAX), ExpectedValue::UInteger);
  subFields.clear();

  // Process-Image
  root = "Process-Image";
  subFields = {"Heap-Size", "Stack-Size"};
  // Default heap size is 1024 * 1024 * 10 = 10MiB
  nodeChecker<uint64_t>(configFile_[root][subFields[0]], subFields[0],
                        std::make_pair(1, UINT64_MAX), ExpectedValue::UInteger,
                        10485760);
  // Default stack size is 1024 * 1024 = 1MiB
  nodeChecker<uint64_t>(configFile_[root][subFields[1]], subFields[1],
                        std::make_pair(1, UINT64_MAX), ExpectedValue::UInteger,
                        1048576);
  subFields.clear();

  // Branch-Predictor
  root = "Branch-Predictor";
<<<<<<< HEAD
  subFields = {"BTB-bitlength"};
  nodeChecker<uint16_t>(configFile_[root][subFields[0]], subFields[0],
                        std::make_pair(1, UINT16_MAX), ExpectedValue::UInteger);
=======
  subFields = {"BTB-Tag-Bits", "Saturating-Count-Bits", "Global-History-Length",
               "RAS-entries", "Fallback-Static-Predictor"};
  nodeChecker<uint64_t>(configFile_[root][subFields[0]], subFields[0],
                        std::make_pair(1, UINT64_MAX), ExpectedValue::UInteger);
  nodeChecker<uint64_t>(configFile_[root][subFields[2]], subFields[2],
                        std::make_pair(0, 64), ExpectedValue::UInteger);
  nodeChecker<uint64_t>(configFile_[root][subFields[3]], subFields[3],
                        std::make_pair(1, UINT64_MAX), ExpectedValue::UInteger);
  if (nodeChecker<std::string>(
          configFile_[root][subFields[4]], subFields[4],
          std::vector<std::string>{"Always-Taken", "Always-Not-Taken"},
          ExpectedValue::String)) {
    // If the Saturating-Count-Bits option is valid, set fallback static
    // prediction to weakest value of the specific direction (i.e weakly taken
    // or weakly not-taken)
    if (nodeChecker<uint64_t>(configFile_[root][subFields[1]], subFields[1],
                              std::make_pair(1, UINT64_MAX),
                              ExpectedValue::UInteger)) {
      // Calculate saturation counter boundary between weakly taken and
      // not-taken. `(2 ^ num_sat_cnt_bits) / 2` gives the weakly taken state
      // value
      uint16_t weaklyTaken =
          std::pow(2, (configFile_[root][subFields[1]].as<uint64_t>() - 1));
      // Swap Fallback-Static-Predictor scheme out for equivalent saturating
      // counter value
      configFile_[root][subFields[4]] =
          (configFile_[root][subFields[4]].as<std::string>() == "Always-Taken")
              ? weaklyTaken
              : (weaklyTaken - 1);
    }
  }
>>>>>>> 4b3ad611
  subFields.clear();

  // L1-Cache
  root = "L1-Cache";
  subFields = {"Access-Latency",
               "Exclusive",
               "Load-Bandwidth",
               "Store-Bandwidth",
               "Permitted-Requests-Per-Cycle",
               "Permitted-Loads-Per-Cycle",
               "Permitted-Stores-Per-Cycle"};
  nodeChecker<uint16_t>(configFile_[root][subFields[0]], subFields[0],
                        std::make_pair(1, UINT16_MAX), ExpectedValue::UInteger,
                        1);
  nodeChecker<bool>(configFile_[root][subFields[1]], subFields[1],
                    std::vector<bool>{true, false}, ExpectedValue::Bool, false);
  nodeChecker<uint16_t>(configFile_[root][subFields[2]], subFields[2],
                        std::make_pair(1, UINT16_MAX), ExpectedValue::UInteger,
                        UINT16_MAX);
  nodeChecker<uint16_t>(configFile_[root][subFields[3]], subFields[3],
                        std::make_pair(1, UINT16_MAX), ExpectedValue::UInteger,
                        UINT16_MAX);
  nodeChecker<uint16_t>(configFile_[root][subFields[4]], subFields[4],
                        std::make_pair(1, UINT16_MAX), ExpectedValue::UInteger,
                        UINT16_MAX);
  nodeChecker<uint16_t>(configFile_[root][subFields[5]], subFields[5],
                        std::make_pair(1, UINT16_MAX), ExpectedValue::UInteger,
                        UINT16_MAX);
  nodeChecker<uint16_t>(configFile_[root][subFields[6]], subFields[6],
                        std::make_pair(1, UINT16_MAX), ExpectedValue::UInteger,
                        UINT16_MAX);
  subFields.clear();

  // Ports
  std::vector<std::string> portNames;
  std::map<std::string, bool> portLinked;
  root = "Ports";
  size_t num_ports = configFile_[root].size();
  if (!num_ports) {
    missing_ << "\t- " << root << "\n";
  }
  for (size_t i = 0; i < num_ports; i++) {
    YAML::Node port_node = configFile_[root][i];
    // Get port number into a string format
    char port_msg[10];
    sprintf(port_msg, "Port %zu ", i);
    std::string port_num = std::string(port_msg);
    // Check for existance of Portname field and record name
    if (nodeChecker<std::string>(port_node["Portname"], port_num + "Portname",
                                 std::vector<std::string>{},
                                 ExpectedValue::String)) {
      std::string name = port_node["Portname"].as<std::string>();
      // Ensure port name is unique
      if (std::find(portNames.begin(), portNames.end(), name) ==
          portNames.end()) {
        portNames.push_back(name);
        portLinked.insert({name, false});
      } else {
        invalid_ << "\t- " << port_num << "name \"" << name
                 << "\" already used\n";
      }
    }
    // Check for existance of Instruction-Support field
    if (!(port_node["Instruction-Support"].IsDefined()) ||
        port_node["Instruction-Support"].IsNull()) {
      missing_ << "\t- " << port_num << "Instruction-Support\n";
      continue;
    }
    uint16_t groupIndex = 0;
    uint16_t opcodeIndex = 0;
    for (size_t j = 0; j < port_node["Instruction-Support"].size(); j++) {
      YAML::Node group = port_node["Instruction-Support"][j];
      // Get group number into a string format
      char group_msg[10];
      sprintf(group_msg, "Group %zu ", j);
      std::string group_num = std::string(group_msg);
      // Check for existance of instruction group
      if (group.as<std::string>()[0] == '~') {
        // Extract opcode and store in config option
        uint16_t opcode = std::stoi(
            group.as<std::string>().substr(1, group.as<std::string>().size()));
        configFile_["Ports"][i]["Instruction-Opcode-Support"][opcodeIndex] =
            opcode;
        // Ensure opcode is between the bounds of 0 and Capstones'
        // AArch64_INSTRUCTION_LIST_END
        boundChecker(
            configFile_["Ports"][i]["Instruction-Opcode-Support"][opcodeIndex],
            port_num + group_num, std::make_pair(0, 4516),
            ExpectedValue::UInteger);
        opcodeIndex++;
      } else if (nodeChecker<std::string>(group, port_num + group_num,
                                          groupOptions_,
                                          ExpectedValue::String)) {
        configFile_["Ports"][i]["Instruction-Group-Support"][groupIndex] =
            unsigned(groupMapping_[group.as<std::string>()]);
        groupIndex++;
      }
    }
  }

  // Reservation-Stations
  root = "Reservation-Stations";
  size_t num_rs = configFile_[root].size();
  if (!num_rs) {
    missing_ << "\t- " << root << "\n";
  }
  for (size_t i = 0; i < num_rs; i++) {
    YAML::Node rs = configFile_[root][i];
    // Get rs number into a string format
    char rs_msg[25];
    sprintf(rs_msg, "Reservation Station %zu ", i);
    std::string rs_num = std::string(rs_msg);
    nodeChecker<uint16_t>(rs["Size"], rs_num + "Size",
                          std::make_pair(1, UINT16_MAX),
                          ExpectedValue::UInteger);
    // Check for existance of Ports field
    if (!(rs["Ports"].IsDefined()) || rs["Ports"].IsNull()) {
      missing_ << "\t- " << rs_num << "Ports\n";
      continue;
    }
    for (size_t j = 0; j < rs["Ports"].size(); j++) {
      YAML::Node port_node = rs["Ports"][j];
      // Get port index into a string format
      char port_msg[25];
      sprintf(port_msg, "Port %zu ", j);
      std::string port_num = std::string(port_msg);
      if (nodeChecker<std::string>(port_node, rs_num + port_num + "Portname",
                                   portNames, ExpectedValue::String)) {
        // Change port name to port index
        for (uint8_t k = 0; k < portNames.size(); k++) {
          if (port_node.as<std::string>() == portNames[k]) {
            configFile_["Reservation-Stations"][i]["Ports"][j] = unsigned(k);
            portLinked[portNames[k]] = true;
            break;
          }
        }
      }
    }
  }
  // Ensure all ports have an associated reservation station
  for (auto& port : portLinked) {
    if (!port.second) {
      missing_ << "\t- " << port.first
               << " has no associated reservation station\n";
    }
  }

  // Register-Set
  root = "Register-Set";
  subFields = {"GeneralPurpose-Count", "FloatingPoint/SVE-Count",
               "Predicate-Count", "Conditional-Count"};
  nodeChecker<uint16_t>(configFile_[root][subFields[0]], subFields[0],
                        std::make_pair(32, UINT16_MAX),
                        ExpectedValue::UInteger);
  nodeChecker<uint16_t>(configFile_[root][subFields[1]], subFields[1],
                        std::make_pair(32, UINT16_MAX),
                        ExpectedValue::UInteger);
  nodeChecker<uint16_t>(configFile_[root][subFields[2]], subFields[2],
                        std::make_pair(17, UINT16_MAX), ExpectedValue::UInteger,
                        17);
  nodeChecker<uint16_t>(configFile_[root][subFields[3]], subFields[3],
                        std::make_pair(1, UINT16_MAX), ExpectedValue::UInteger);
  subFields.clear();

  // Queue-Sizes
  root = "Queue-Sizes";
  subFields = {"ROB", "Load", "Store"};
  nodeChecker<unsigned int>(configFile_[root][subFields[0]], subFields[0],
                            std::make_pair(1, UINT_MAX),
                            ExpectedValue::UInteger);
  nodeChecker<unsigned int>(configFile_[root][subFields[1]], subFields[1],
                            std::make_pair(1, UINT_MAX),
                            ExpectedValue::UInteger);
  nodeChecker<unsigned int>(configFile_[root][subFields[2]], subFields[2],
                            std::make_pair(1, UINT_MAX),
                            ExpectedValue::UInteger);
  subFields.clear();

  // Pipeline-Widths
  root = "Pipeline-Widths";
  subFields = {"Commit", "Dispatch-Rate", "FrontEnd", "LSQ-Completion"};
  nodeChecker<unsigned int>(configFile_[root][subFields[0]], subFields[0],
                            std::make_pair(1, UINT_MAX),
                            ExpectedValue::UInteger);
  nodeChecker<unsigned int>(configFile_[root][subFields[1]], subFields[1],
                            std::make_pair(1, UINT_MAX),
                            ExpectedValue::UInteger);
  nodeChecker<unsigned int>(configFile_[root][subFields[2]], subFields[2],
                            std::make_pair(1, UINT_MAX),
                            ExpectedValue::UInteger);
  nodeChecker<unsigned int>(configFile_[root][subFields[3]], subFields[3],
                            std::make_pair(1, UINT_MAX),
                            ExpectedValue::UInteger);
  subFields.clear();

  // Execution-Units
  root = "Execution-Units";
  subFields = {"Pipelined", "Blocking-Groups"};
  size_t num_units = configFile_[root].size();
  if (!num_units) {
    missing_ << "\t- " << root << "\n";
  } else if (num_ports != num_units) {
    invalid_
        << "\t- Number of issue ports and execution units should be equal\n";
  }
  for (size_t i = 0; i < num_units; i++) {
    char euNum[50];
    sprintf(euNum, "Execution Unit %zu ", i);
    YAML::Node euNode = configFile_[root][i];
    nodeChecker<bool>(configFile_[root][i][subFields[0]],
                      (std::string(euNum) + subFields[0]),
                      std::vector<bool>{false, true}, ExpectedValue::Bool);
    if (euNode[subFields[1]].IsDefined() && !(euNode[subFields[1]].IsNull())) {
      // Compile set of blocking groups into a queue
      std::queue<uint16_t> blockingGroups;
      for (size_t j = 0; j < euNode[subFields[1]].size(); j++) {
        char bgNum[50];
        sprintf(bgNum, "Blocking group %zu", j);
        if (nodeChecker<std::string>(configFile_[root][i][subFields[1]][j],
                                     (std::string(euNum) + std::string(bgNum)),
                                     groupOptions_, ExpectedValue::String)) {
          uint16_t mappedGroup =
              groupMapping_[euNode[subFields[1]][j].as<std::string>()];
          blockingGroups.push(mappedGroup);
          configFile_["Execution-Units"][i]["Blocking-Groups"][j] = mappedGroup;
        }
      }
      // Expand set of blocking groups to include those that inherit from the
      // user defined set
      uint16_t config_index =
          configFile_["Execution-Units"][i]["Blocking-Groups"].size();
      while (blockingGroups.size()) {
        // Determine if there's any inheritance
        if (arch::aarch64::groupInheritance.find(blockingGroups.front()) !=
            arch::aarch64::groupInheritance.end()) {
          std::vector<uint16_t> inheritedGroups =
              arch::aarch64::groupInheritance.at(blockingGroups.front());
          for (int k = 0; k < inheritedGroups.size(); k++) {
            blockingGroups.push(inheritedGroups[k]);
            configFile_["Execution-Units"][i]["Blocking-Groups"][config_index] =
                inheritedGroups[k];
            config_index++;
          }
        }
        blockingGroups.pop();
      }
    }
  }
  subFields.clear();

  // Latencies
  root = "Latencies";
  subFields = {"Instruction-Groups", "Execution-Latency",
               "Execution-Throughput"};
  for (size_t i = 0; i < configFile_[root].size(); i++) {
    char latNum[50];
    sprintf(latNum, "Latency group %zu ", i);
    YAML::Node latNode = configFile_[root][i];
    YAML::Node grpNode = latNode[subFields[0]];
    if (grpNode.IsDefined() && !(grpNode.IsNull())) {
      uint16_t groupIndex = 0;
      uint16_t opcodeIndex = 0;
      for (size_t j = 0; j < grpNode.size(); j++) {
        char grpNum[50];
        sprintf(grpNum, "Instruction group %zu ", j);
        // Determine whether the value is an opcode or an instruction-group
        // value
        if (grpNode[j].as<std::string>()[0] == '~') {
          // Extract opcode and store in config option
          uint16_t opcode = std::stoi(grpNode[j].as<std::string>().substr(
              1, grpNode[j].as<std::string>().size()));
          configFile_[root][i]["Instruction-Opcode"][opcodeIndex] = opcode;
          // Ensure opcode is between the bounds of 0 and Capstones'
          // AArch64_INSTRUCTION_LIST_END
          boundChecker(configFile_[root][i]["Instruction-Opcode"][opcodeIndex],
                       (std::string(latNum) + std::string(grpNum)),
                       std::make_pair(0, 4516), ExpectedValue::UInteger);
          opcodeIndex++;
        } else if (nodeChecker<std::string>(
                       grpNode[j], (std::string(latNum) + std::string(grpNum)),
                       groupOptions_, ExpectedValue::String)) {
          // Map latency Instruction-Group to integer value
          configFile_[root][i]["Instruction-Group"][groupIndex] =
              groupMapping_[grpNode[j].as<std::string>()];
          groupIndex++;
        }
      }
    } else {
      missing_ << "\t- " << (std::string(latNum) + subFields[0]) << "\n";
    }
    nodeChecker<uint16_t>(
        latNode[subFields[1]], (std::string(latNum) + subFields[1]),
        std::make_pair(1, UINT16_MAX), ExpectedValue::UInteger);
    nodeChecker<uint16_t>(
        latNode[subFields[2]], (std::string(latNum) + subFields[2]),
        std::make_pair(1, UINT16_MAX), ExpectedValue::UInteger);
  }
  subFields.clear();

  // CPU-Info
  root = "CPU-Info";
  subFields = {"Generate-Special-Dir",
               "Core-Count",
               "Socket-Count",
               "SMT",
               "BogoMIPS",
               "Features",
               "CPU-Implementer",
               "CPU-Architecture",
               "CPU-Variant",
               "CPU-Part",
               "CPU-Revision",
               "Package-Count"};
  nodeChecker<std::string>(configFile_[root][subFields[0]], subFields[0],
                           {"T", "F", ""}, ExpectedValue::String, "F");
  nodeChecker<unsigned int>(configFile_[root][subFields[1]], subFields[1],
                            std::make_pair(1, UINT_MAX),
                            ExpectedValue::UInteger, 1);
  nodeChecker<unsigned int>(configFile_[root][subFields[2]], subFields[2],
                            std::make_pair(1, UINT_MAX),
                            ExpectedValue::UInteger, 1);
  nodeChecker<unsigned int>(configFile_[root][subFields[3]], subFields[3],
                            std::make_pair(1, UINT_MAX),
                            ExpectedValue::UInteger, 1);
  nodeChecker<float>(configFile_[root][subFields[4]], subFields[4],
                     std::make_pair(0.0f, std::numeric_limits<float>::max()),
                     ExpectedValue::Float, 0.0f);
  nodeChecker<std::string>(configFile_[root][subFields[5]], subFields[5],
                           std::vector<std::string>(), ExpectedValue::String,
                           "");
  nodeChecker<std::string>(configFile_[root][subFields[6]], subFields[6],  //
                           std::vector<std::string>(), ExpectedValue::String,
                           "0x0");
  nodeChecker<unsigned int>(configFile_[root][subFields[7]], subFields[7],
                            std::make_pair(0, UINT_MAX),
                            ExpectedValue::UInteger, 0);
  nodeChecker<std::string>(configFile_[root][subFields[8]], subFields[8],  //
                           std::vector<std::string>(), ExpectedValue::String,
                           "0x0");
  nodeChecker<std::string>(configFile_[root][subFields[9]], subFields[9],  //
                           std::vector<std::string>(), ExpectedValue::String,
                           "0x0");
  nodeChecker<unsigned int>(configFile_[root][subFields[10]], subFields[10],
                            std::make_pair(0, UINT_MAX),
                            ExpectedValue::UInteger, 0x0);
  if (nodeChecker<unsigned int>(configFile_[root][subFields[11]], subFields[11],
                                std::make_pair(1, UINT_MAX),
                                ExpectedValue::UInteger, 1)) {
    uint64_t package_count = configFile_[root][subFields[11]].as<uint64_t>();
    uint64_t core_count = configFile_[root][subFields[1]].as<uint64_t>();
    // Ensure package_count size is a less than or equal to the core count, and
    // that the core count can be divided by the package count
    if (!((package_count <= core_count) && (core_count % package_count == 0))) {
      invalid_
          << "\t- Package-Count must be a Less-than or equal to Core-Count, "
             "and Core-Count must be divisible by Package-Count.";
    }
  }
  subFields.clear();

  std::string missingStr = missing_.str();
  std::string invalidStr = invalid_.str();
  // Print all missing fields
  if (missingStr.length()) {
    std::cerr << "The following fields are missing from the provided "
                 "configuration file:\n"
              << missingStr << std::endl;
  }
  // Print all invalid values
  if (invalidStr.length()) {
    std::cerr
        << "The following values are invalid for their associated field:\n"
        << invalidStr << std::endl;
  }
  if (missingStr.length() || invalidStr.length()) exit(1);
  return;
}

void ModelConfig::createGroupMapping() {
  groupOptions_ = {"INT",
                   "INT_SIMPLE",
                   "INT_SIMPLE_ARTH",
                   "INT_SIMPLE_ARTH_NOSHIFT",
                   "INT_SIMPLE_LOGICAL",
                   "INT_SIMPLE_LOGICAL_NOSHIFT",
                   "INT_SIMPLE_CMP",
                   "INT_SIMPLE_CVT",
                   "INT_MUL",
                   "INT_DIV_OR_SQRT",
                   "LOAD_INT",
                   "STORE_ADDRESS_INT",
                   "STORE_DATA_INT",
                   "STORE_INT",
                   "FP",
                   "FP_SIMPLE",
                   "FP_SIMPLE_ARTH",
                   "FP_SIMPLE_ARTH_NOSHIFT",
                   "FP_SIMPLE_LOGICAL",
                   "FP_SIMPLE_LOGICAL_NOSHIFT",
                   "FP_SIMPLE_CMP",
                   "FP_SIMPLE_CVT",
                   "FP_MUL",
                   "FP_DIV_OR_SQRT",
                   "SCALAR",
                   "SCALAR_SIMPLE",
                   "SCALAR_SIMPLE_ARTH",
                   "SCALAR_SIMPLE_ARTH_NOSHIFT",
                   "SCALAR_SIMPLE_LOGICAL",
                   "SCALAR_SIMPLE_LOGICAL_NOSHIFT",
                   "SCALAR_SIMPLE_CMP",
                   "SCALAR_SIMPLE_CVT",
                   "SCALAR_MUL",
                   "SCALAR_DIV_OR_SQRT",
                   "LOAD_SCALAR",
                   "STORE_ADDRESS_SCALAR",
                   "STORE_DATA_SCALAR",
                   "STORE_SCALAR",
                   "VECTOR",
                   "VECTOR_SIMPLE",
                   "VECTOR_SIMPLE_ARTH",
                   "VECTOR_SIMPLE_ARTH_NOSHIFT",
                   "VECTOR_SIMPLE_LOGICAL",
                   "VECTOR_SIMPLE_LOGICAL_NOSHIFT",
                   "VECTOR_SIMPLE_CMP",
                   "VECTOR_SIMPLE_CVT",
                   "VECTOR_MUL",
                   "VECTOR_DIV_OR_SQRT",
                   "LOAD_VECTOR",
                   "STORE_ADDRESS_VECTOR",
                   "STORE_DATA_VECTOR",
                   "STORE_VECTOR",
                   "SVE",
                   "SVE_SIMPLE",
                   "SVE_SIMPLE_ARTH",
                   "SVE_SIMPLE_ARTH_NOSHIFT",
                   "SVE_SIMPLE_LOGICAL",
                   "SVE_SIMPLE_LOGICAL_NOSHIFT",
                   "SVE_SIMPLE_CMP",
                   "SVE_SIMPLE_CVT",
                   "SVE_MUL",
                   "SVE_DIV_OR_SQRT",
                   "LOAD_SVE",
                   "STORE_ADDRESS_SVE",
                   "STORE_DATA_SVE",
                   "STORE_SVE",
                   "PREDICATE",
                   "LOAD",
                   "STORE_ADDRESS",
                   "STORE_DATA",
                   "STORE",
                   "BRANCH"};
  // AARCH64 instruction group namespace contains a set of contiguous assigned
  // uint16_t start from 0. Therefore the index of each groupOptions_ entry is
  // also its aarch64::InstructionGroups value (assuming groupOptions_ is
  // ordered exactly as aarch64::InstructionGroups is).
  for (int grp = 0; grp < groupOptions_.size(); grp++) {
    groupMapping_[groupOptions_[grp]] = grp;
  }
}

template <typename T>
int ModelConfig::nodeChecker(const YAML::Node& node, const std::string& field,
                             const std::vector<T>& value_set,
                             uint8_t expected) {
  // Check for the existance of the given node
  if (!(node.IsDefined()) || node.IsNull()) {
    missing_ << "\t- " << field << "\n";
    return 0;
  }

  return setChecker(node, field, value_set, expected);
}

template <typename T>
int ModelConfig::nodeChecker(YAML::Node node, const std::string& field,
                             const std::vector<T>& value_set, uint8_t expected,
                             T default_value) {
  // Check for the existance of the given node
  if (!(node.IsDefined()) || node.IsNull()) {
    node = default_value;
    return 1;
  }

  return setChecker(node, field, value_set, expected);
}

template <typename T>
int ModelConfig::nodeChecker(const YAML::Node& node, const std::string& field,
                             const std::pair<T, T>& bounds, uint8_t expected) {
  // Check for the existance of the given node
  if (!(node.IsDefined()) || node.IsNull()) {
    missing_ << "\t- " << field << "\n";
    return 0;
  }

  return boundChecker(node, field, bounds, expected);
}

template <typename T>
int ModelConfig::nodeChecker(YAML::Node node, const std::string& field,
                             const std::pair<T, T>& bounds, uint8_t expected,
                             const T& default_value) {
  // Check for the existance of the given node
  if (!(node.IsDefined()) || node.IsNull()) {
    node = default_value;
    return 1;
  }

  return boundChecker(node, field, bounds, expected);
}

}  // namespace simeng<|MERGE_RESOLUTION|>--- conflicted
+++ resolved
@@ -102,11 +102,6 @@
 
   // Branch-Predictor
   root = "Branch-Predictor";
-<<<<<<< HEAD
-  subFields = {"BTB-bitlength"};
-  nodeChecker<uint16_t>(configFile_[root][subFields[0]], subFields[0],
-                        std::make_pair(1, UINT16_MAX), ExpectedValue::UInteger);
-=======
   subFields = {"BTB-Tag-Bits", "Saturating-Count-Bits", "Global-History-Length",
                "RAS-entries", "Fallback-Static-Predictor"};
   nodeChecker<uint64_t>(configFile_[root][subFields[0]], subFields[0],
@@ -138,7 +133,6 @@
               : (weaklyTaken - 1);
     }
   }
->>>>>>> 4b3ad611
   subFields.clear();
 
   // L1-Cache
