--- conflicted
+++ resolved
@@ -22,7 +22,6 @@
   return value + (boundary - remainder);
 }
 
-<<<<<<< HEAD
 Process::Process(const std::vector<std::string>& commandLine, SimOS* OS,
                  std::vector<RegisterFileStructure> regFileStructure,
                  uint64_t TGID, uint64_t TID, sendToMemory sendToMem,
@@ -32,13 +31,6 @@
       TID_(TID),
       OS_(OS),
       sendToMem_(sendToMem) {
-=======
-Process::Process(const std::vector<std::string>& commandLine,
-                 std::shared_ptr<simeng::memory::Mem> memory,
-                 const std::vector<RegisterFileStructure>& regFileStructure,
-                 uint64_t TGID, uint64_t TID)
-    : commandLine_(commandLine), TGID_(TGID), TID_(TID) {
->>>>>>> b0077fcd
   // Parse ELF file
   YAML::Node& config = Config::get();
   uint64_t heapSize =
@@ -148,22 +140,7 @@
 
   fdArray_ = std::make_unique<FileDescArray>();
   // Initialise context
-<<<<<<< HEAD
-  context_.TID = TID_;
-  context_.pc = entryPoint_;
-  context_.sp = stackPtr;
-  context_.progByteLen = getProcessImageSize();
-  context_.regFile.resize(regFileStructure.size());
-  for (size_t i = 0; i < regFileStructure.size(); i++) {
-    context_.regFile[i].resize(regFileStructure[i].quantity);
-  }
-  // Initialise reg values to 0
-  for (size_t type = 0; type < context_.regFile.size(); type++) {
-    for (size_t tag = 0; tag < context_.regFile[type].size(); tag++) {
-      context_.regFile[type][tag] = {0, regFileStructure[type].bytes};
-    }
-  }
-
+  initContext(stackPtr, regFileStructure);
   isValid_ = true;
 }
 
@@ -172,16 +149,6 @@
                  uint64_t TGID, uint64_t TID, sendToMemory sendToMem,
                  size_t simulationMemSize)
     : TGID_(TGID), TID_(TID), OS_(OS), sendToMem_(sendToMem) {
-=======
-  initContext(stackPtr, regFileStructure);
-}
-
-Process::Process(span<char> instructions,
-                 std::shared_ptr<simeng::memory::Mem> memory,
-                 const std::vector<RegisterFileStructure>& regFileStructure,
-                 uint64_t TGID, uint64_t TID)
-    : TGID_(TGID), TID_(TID) {
->>>>>>> b0077fcd
   // Leave program command string empty
   commandLine_.push_back("\0");
 
@@ -256,26 +223,8 @@
 
   fdArray_ = std::make_unique<FileDescArray>();
 
-  // Initialise context
-<<<<<<< HEAD
-  context_.TID = TID_;
-  context_.pc = entryPoint_;
-  context_.sp = stackPtr;
-  context_.progByteLen = getProcessImageSize();
-  context_.regFile.resize(regFileStructure.size());
-  for (size_t i = 0; i < regFileStructure.size(); i++) {
-    context_.regFile[i].resize(regFileStructure[i].quantity);
-  }
-  // Initialise reg values to 0
-  for (size_t type = 0; type < context_.regFile.size(); type++) {
-    for (size_t tag = 0; tag < context_.regFile[type].size(); tag++) {
-      context_.regFile[type][tag] = {0, regFileStructure[type].bytes};
-    }
-  }
+  initContext(stackPtr, regFileStructure);
   isValid_ = true;
-=======
-  initContext(stackPtr, regFileStructure);
->>>>>>> b0077fcd
 }
 
 Process::~Process() {}
@@ -377,7 +326,6 @@
   return stackPointer;
 }
 
-<<<<<<< HEAD
 uint64_t Process::handlePageFault(uint64_t vaddr) {
   // Retrieve VMA containing the vaddr has raised a page fault.
   VirtualMemoryArea* vm = memRegion_.getVMAFromAddr(vaddr);
@@ -417,7 +365,8 @@
     sendToMem_(data, paddr, writeLen);
   }
   return taddr;
-=======
+}
+
 void Process::initContext(
     const uint64_t stackPtr,
     const std::vector<RegisterFileStructure>& regFileStructure) {
@@ -434,7 +383,6 @@
     context_.regFile.push_back(
         std::vector<RegisterValue>(numTags, {0, regBytes}));
   }
->>>>>>> b0077fcd
 }
 
 }  // namespace OS
