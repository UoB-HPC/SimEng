--- conflicted
+++ resolved
@@ -891,7 +891,6 @@
   for (const auto& prt : portnames)
     invalid_ << "\t- " << prt << " has no associated reservation station\n";
 
-<<<<<<< HEAD
   // Ensure that given special file directory exists iff auto-generation is
   // False
   if (!configTree_["CPU-Info"]["Generate-Special-Dir"].as<bool>() &&
@@ -903,7 +902,7 @@
         << configTree_["CPU-Info"]["Special-File-Dir-Path"].as<std::string>()
         << "' does not exist\n";
   }
-=======
+
   // Ensure the L1-[Data|Instruction]-Memory:Interface-Type restrictions are
   // enforced
   std::string simMode =
@@ -927,7 +926,6 @@
     invalid_ << "\t- Only a 'Flat' L1-Instruction-Memory Interface-Type is "
                 "supported. Interface-Type used is "
              << l1iType << "\n";
->>>>>>> f3e02a11
 }
 
 ryml::Tree ModelConfig::getConfig() { return configTree_; }
