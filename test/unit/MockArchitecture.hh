#pragma once

#include "gmock/gmock.h"
#include "simeng/arch/Architecture.hh"

namespace simeng {

/** Mock implementation of the `Architecture` interface. */
class MockArchitecture : public arch::Architecture {
 public:
  MOCK_CONST_METHOD4(predecode,
                     uint8_t(const void* ptr, uint8_t bytesAvailable,
                             uint64_t instructionAddress, MacroOp& output));
  MOCK_CONST_METHOD1(canRename, bool(Register reg));
  MOCK_CONST_METHOD1(getSystemRegisterTag, int32_t(uint16_t reg));
  MOCK_CONST_METHOD3(handleException,
                     std::shared_ptr<arch::ExceptionHandler>(
                         const std::shared_ptr<Instruction>& instruction,
                         const Core& core, MemoryInterface& memory));
  MOCK_CONST_METHOD0(getInitialState, arch::ProcessStateChange());
  MOCK_CONST_METHOD0(getMaxInstructionSize, uint8_t());
<<<<<<< HEAD
  MOCK_CONST_METHOD1(getConfigPhysicalRegisterStructure,
                     std::vector<RegisterFileStructure>(YAML::Node config));
  MOCK_CONST_METHOD1(getConfigPhysicalRegisterQuantities,
                     std::vector<uint16_t>(YAML::Node config));
  MOCK_CONST_METHOD3(updateSystemTimerRegisters,
                     void(RegisterFileSet* regFile, const uint64_t iterations,
                          const uint64_t retired));
=======
  MOCK_CONST_METHOD2(updateSystemTimerRegisters,
                     void(RegisterFileSet* regFile, const uint64_t iterations));
>>>>>>> 75cfc3cd
};

}  // namespace simeng<|MERGE_RESOLUTION|>--- conflicted
+++ resolved
@@ -19,18 +19,8 @@
                          const Core& core, MemoryInterface& memory));
   MOCK_CONST_METHOD0(getInitialState, arch::ProcessStateChange());
   MOCK_CONST_METHOD0(getMaxInstructionSize, uint8_t());
-<<<<<<< HEAD
-  MOCK_CONST_METHOD1(getConfigPhysicalRegisterStructure,
-                     std::vector<RegisterFileStructure>(YAML::Node config));
-  MOCK_CONST_METHOD1(getConfigPhysicalRegisterQuantities,
-                     std::vector<uint16_t>(YAML::Node config));
-  MOCK_CONST_METHOD3(updateSystemTimerRegisters,
-                     void(RegisterFileSet* regFile, const uint64_t iterations,
-                          const uint64_t retired));
-=======
   MOCK_CONST_METHOD2(updateSystemTimerRegisters,
                      void(RegisterFileSet* regFile, const uint64_t iterations));
->>>>>>> 75cfc3cd
 };
 
 }  // namespace simeng