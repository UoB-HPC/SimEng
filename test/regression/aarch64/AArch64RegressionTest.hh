--- conflicted
+++ resolved
@@ -5,19 +5,11 @@
 #include "simeng/arch/aarch64/Instruction.hh"
 
 #define AARCH64_CONFIG                                                         \
-<<<<<<< HEAD
   ("{Core: {ISA: AArch64, Simulation-Mode: emulation, Clock-Frequency: 2.5, "  \
-   "Micro-Operations: False}, Fetch: {Fetch-Block-Size: 32, "                  \
-   "Loop-Buffer-Size: 64, Loop-Detection-Threshold: 4}, Process-Image: "       \
-   "{Heap-Size: 100000, Stack-Size: 100000}, Register-Set: "                   \
-   "{GeneralPurpose-Count: 154, FloatingPoint/SVE-Count: 90, "                 \
-=======
-  ("{Core: {Simulation-Mode: emulation, Clock-Frequency: 2.5, "                \
    "Timer-Frequency: 100, Micro-Operations: False}, Fetch: "                   \
    "{Fetch-Block-Size: 32, Loop-Buffer-Size: 64, Loop-Detection-Threshold: "   \
    "4}, Process-Image: {Heap-Size: 100000, Stack-Size: 100000}, "              \
    "Register-Set: {GeneralPurpose-Count: 154, FloatingPoint/SVE-Count: 90, "   \
->>>>>>> a0002ca3
    "Predicate-Count: 17, Conditional-Count: 128}, Pipeline-Widths: { Commit: " \
    "4, Dispatch-Rate: 4, FrontEnd: 4, LSQ-Completion: 2}, Queue-Sizes: {ROB: " \
    "180, Load: 64, Store: 36}, Branch-Predictor: {BTB-Tag-Bits: 11, "          \
