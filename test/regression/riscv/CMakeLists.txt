add_executable(regression-riscv
            RISCVRegressionTest.cc
            RISCVRegressionTest.hh
            Exception.cc
            LoadStoreQueue.cc
            InorderPipeline.cc
            SmokeTest.cc
            Syscall.cc
            instructions/arithmetic.cc
            instructions/multiplyDivide.cc
            instructions/load.cc
            instructions/store.cc
            instructions/jump.cc
            instructions/branch.cc
            instructions/atomic.cc
            instructions/float.cc
<<<<<<< HEAD
            instructions/compressed.cc
)
=======
        )

configure_file(${capstone_SOURCE_DIR}/arch/RISCV/RISCVGenInstrInfo.inc RISCVGenInstrInfo.inc COPYONLY)

>>>>>>> b772a623
target_include_directories(regression-riscv PRIVATE
                            ${CMAKE_CURRENT_SOURCE_DIR})
target_include_directories(regression-riscv PRIVATE
                            ${CMAKE_CURRENT_BINARY_DIR})

target_link_libraries(regression-riscv regression-test-base)

# Define a macro so that tests can find data files
target_compile_definitions(regression-riscv PRIVATE
  "SIMENG_RISCV_TEST_ROOT=\"${CMAKE_CURRENT_SOURCE_DIR}\"")

add_test(NAME regression-riscv-test COMMAND regression-riscv)<|MERGE_RESOLUTION|>--- conflicted
+++ resolved
@@ -14,15 +14,11 @@
             instructions/branch.cc
             instructions/atomic.cc
             instructions/float.cc
-<<<<<<< HEAD
             instructions/compressed.cc
-)
-=======
         )
 
 configure_file(${capstone_SOURCE_DIR}/arch/RISCV/RISCVGenInstrInfo.inc RISCVGenInstrInfo.inc COPYONLY)
 
->>>>>>> b772a623
 target_include_directories(regression-riscv PRIVATE
                             ${CMAKE_CURRENT_SOURCE_DIR})
 target_include_directories(regression-riscv PRIVATE
