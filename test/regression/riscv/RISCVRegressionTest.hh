--- conflicted
+++ resolved
@@ -56,8 +56,8 @@
 /** A helper macro to run a snippet of RISCV assembly code, returning from
  * the calling function if a fatal error occurs. Four bytes containing zeros
  * are appended to the source to ensure that the program will terminate with
-<<<<<<< HEAD
- * an illegal instruction exception instead of running into the heap. */
+ * an unallocated instruction encoding exception instead of running into the
+ * heap. */
 #define RUN_RISCV(source)                             \
   {                                                   \
     std::string sourceWithTerminator = source;        \
@@ -79,16 +79,6 @@
     sourceWithTerminator += "\n.word 0";                 \
     run(sourceWithTerminator.c_str(), "+m,+a,+f,+d,+c"); \
   }                                                      \
-=======
- * an unallocated instruction encoding exception instead of running into the
- * heap. */
-#define RUN_RISCV(source)                      \
-  {                                            \
-    std::string sourceWithTerminator = source; \
-    sourceWithTerminator += "\n.word 0";       \
-    run(sourceWithTerminator.c_str());         \
-  }                                            \
->>>>>>> b772a623
   if (HasFatalFailure()) return
 
 /** The test fixture for all RISCV regression tests. */
