# SimEng

The Simulation Engine (SimEng) is a framework for building modern cycle-accurate processor simulators. It aims to be:

- Fast
- Easy to use and modify to desired configurations
- Scalable, supporting simulation of simple scalar cores, up to superscalar out-of-order designs
- Capable of supporting a wide range of ISAs, starting with ARMv8 but eventually including x86, RISC-V, POWER, etc.
- Open source, with a permissive license to enable collaboration across academia and industry

SimEng places an emphasis on performance and scalability, whilst maintaining a clean, modern, and well-documented code base.

## Getting started with SimEng

To get started with SimEng, please follow the instructions set out in our [User Documentation](https://uob-hpc.github.io/SimEng/user/index.html). This will cover how to download, build and run SimEng along with a brief overview on how it works.

<<<<<<< HEAD
If you are interested in developing further SimEng features, and are already familiar with the User Documentation please refer to our [Developer Documentation](https://uob-hpc.github.io/SimEng/developers.html). This offers further depth on how SimEng works and the reasoning behind design choices.
=======
2. If you already have a clone, update the source and submodules:

        git pull origin master
        git submodule update --init

Configure with CMake, specifying the path to your desired installation directory if necessary:

    cmake <path_to_simeng_repository>                       \
          -DCMAKE_BUILD_TYPE=Release                        \
          -DCMAKE_INSTALL_PREFIX=<target_install_directory>

Once configured, use `make` (or your preferred build tool) to build.

Run `make test` to run the SimEng regression tests and unit tests.
Please report any test failures as [a GitHub issue](https://github.com/UoB-HPC/SimEng/issues).

Finally, run `make install` to install SimEng to the directory specified to CMake.

## Docker

You can find Docker containers of SimEng [on DockerHub](https://hub.docker.com/r/uobhpc/simeng).
To get an interactive session in a container with SimEng installed, run:

    docker run -it uobhpc/simeng

The `simeng` binary is on the default path.

A development version is also available at, which contains the SimEng source code and all the build dependencies installed:

    docker run -it uobhpc/simeng:dev

In the development container, the source code can be found in `/root/SimEng`.

If you don't want to use the pre-built container images, you can build your own:

    docker build -t uobhpc/simeng .                   # For the release container
    docker build --target dev -t uobhpc/simeng:dev .  # For the development container
>>>>>>> 2213353f
<|MERGE_RESOLUTION|>--- conflicted
+++ resolved
@@ -14,44 +14,4 @@
 
 To get started with SimEng, please follow the instructions set out in our [User Documentation](https://uob-hpc.github.io/SimEng/user/index.html). This will cover how to download, build and run SimEng along with a brief overview on how it works.
 
-<<<<<<< HEAD
-If you are interested in developing further SimEng features, and are already familiar with the User Documentation please refer to our [Developer Documentation](https://uob-hpc.github.io/SimEng/developers.html). This offers further depth on how SimEng works and the reasoning behind design choices.
-=======
-2. If you already have a clone, update the source and submodules:
-
-        git pull origin master
-        git submodule update --init
-
-Configure with CMake, specifying the path to your desired installation directory if necessary:
-
-    cmake <path_to_simeng_repository>                       \
-          -DCMAKE_BUILD_TYPE=Release                        \
-          -DCMAKE_INSTALL_PREFIX=<target_install_directory>
-
-Once configured, use `make` (or your preferred build tool) to build.
-
-Run `make test` to run the SimEng regression tests and unit tests.
-Please report any test failures as [a GitHub issue](https://github.com/UoB-HPC/SimEng/issues).
-
-Finally, run `make install` to install SimEng to the directory specified to CMake.
-
-## Docker
-
-You can find Docker containers of SimEng [on DockerHub](https://hub.docker.com/r/uobhpc/simeng).
-To get an interactive session in a container with SimEng installed, run:
-
-    docker run -it uobhpc/simeng
-
-The `simeng` binary is on the default path.
-
-A development version is also available at, which contains the SimEng source code and all the build dependencies installed:
-
-    docker run -it uobhpc/simeng:dev
-
-In the development container, the source code can be found in `/root/SimEng`.
-
-If you don't want to use the pre-built container images, you can build your own:
-
-    docker build -t uobhpc/simeng .                   # For the release container
-    docker build --target dev -t uobhpc/simeng:dev .  # For the development container
->>>>>>> 2213353f
+If you are interested in developing further SimEng features, and are already familiar with the User Documentation please refer to our [Developer Documentation](https://uob-hpc.github.io/SimEng/developers.html). This offers further depth on how SimEng works and the reasoning behind design choices.