#!/bin/bash
# This script is not intended be to run direct but rather to be sourced from other scripts

## Set up file structure
export SIMENG_TOP="$PWD"
export SIMENG_BUILD="$PWD"/build
export SIMENG_INSTALL="$PWD"/install

debug () {
    echo "MODULES"
    module li
    echo "CURRENT DIRECTORY"
    echo "$PWD"
    echo "GIT BRANCH"
    git branch

    echo "SIMENG TOP $SIMENG_TOP"
    echo "SIMENG BUILD $SIMENG_BUILD"
    echo "SIMENG INSTALL $SIMENG_INSTALL"
}

# If source available clean and checkout, otherwise download
checkout () {
    cd "$SIMENG_TOP" || exit
    rm -rf build install
    mkdir build install
}

# Build common function
build () {
    cd "$SIMENG_TOP" || exit
    rm -rf build/* install/*

    cmake -B build -S . -DCMAKE_BUILD_TYPE=Debug -DCMAKE_INSTALL_PREFIX="$SIMENG_INSTALL" -DSIMENG_ENABLE_TESTS=ON -DSIMENG_USE_EXTERNAL_LLVM=ON -DLLVM_DIR=/home/br-simeng/llvm9/lib/cmake/llvm/
    cmake --build build -j
    cmake --build build --target install
}

# Run tests
test () {
    cd "$SIMENG_BUILD" || exit
    ./test/unit/unittests --gtest_output=xml:unittests.xml || true
    ./test/regression/aarch64/regression-aarch64 --gtest_output=xml:regressiontests.xml || true
}

# Run default program with and without specified configuration
run () {
    cd "$SIMENG_INSTALL" || exit

    ./bin/simeng > run
    echo "Simulation without configuration file argument:"
    cat run
    echo ""
<<<<<<< HEAD
    compare_outputs "$(tail -n 3 run | head -n 1)" "retired: 3145731" "retired instructions"
    compare_outputs "$(tail -n 1 run | cut -c10-16)" "3145736" "simulated ticks"
=======
    compare_outputs "$(grep "retired:" run | rev | cut -d ' ' -f1 | rev)" "3145731" "retired instructions"
    compare_outputs "$(grep "cycles:" run | rev | cut -d ' ' -f1 | rev)" "3145736" "simulated cycles"
>>>>>>> 62c28909
    echo ""

    ./bin/simeng "$SIMENG_TOP"/configs/tx2.yaml > run
    echo "Simulation with configuration file argument:"
    cat run
    echo ""
<<<<<<< HEAD
    compare_outputs "$(tail -n 3 run | head -n 1)" "retired: 3145732" "retired instructions"
    compare_outputs "$(tail -n 1 run | cut -c10-16)" "1048588" "simulated ticks"
=======
    compare_outputs "$(grep "retired:" run | rev | cut -d ' ' -f1 | rev)" "3145732" "retired instructions"
    compare_outputs "$(grep "cycles:" run | rev | cut -d ' ' -f1 | rev)" "1048588" "simulated cycles"
>>>>>>> 62c28909
    echo ""
}

# Helper function for checking outputs
compare_outputs() {
    if [[ $1 != $2 ]]
    then
        echo "ERROR: ${STAGE_NAME} run failed due to an incorrect number of $3."
        echo -e "\tExpect \"$2\""
        echo -e "\tGot \"$1\""
        exit 1
    fi
}<|MERGE_RESOLUTION|>--- conflicted
+++ resolved
@@ -51,26 +51,16 @@
     echo "Simulation without configuration file argument:"
     cat run
     echo ""
-<<<<<<< HEAD
-    compare_outputs "$(tail -n 3 run | head -n 1)" "retired: 3145731" "retired instructions"
-    compare_outputs "$(tail -n 1 run | cut -c10-16)" "3145736" "simulated ticks"
-=======
     compare_outputs "$(grep "retired:" run | rev | cut -d ' ' -f1 | rev)" "3145731" "retired instructions"
     compare_outputs "$(grep "cycles:" run | rev | cut -d ' ' -f1 | rev)" "3145736" "simulated cycles"
->>>>>>> 62c28909
     echo ""
 
     ./bin/simeng "$SIMENG_TOP"/configs/tx2.yaml > run
     echo "Simulation with configuration file argument:"
     cat run
     echo ""
-<<<<<<< HEAD
-    compare_outputs "$(tail -n 3 run | head -n 1)" "retired: 3145732" "retired instructions"
-    compare_outputs "$(tail -n 1 run | cut -c10-16)" "1048588" "simulated ticks"
-=======
     compare_outputs "$(grep "retired:" run | rev | cut -d ' ' -f1 | rev)" "3145732" "retired instructions"
     compare_outputs "$(grep "cycles:" run | rev | cut -d ' ' -f1 | rev)" "1048588" "simulated cycles"
->>>>>>> 62c28909
     echo ""
 }
 
